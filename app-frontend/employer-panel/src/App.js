--- conflicted
+++ resolved
@@ -1,4 +1,4 @@
-import { BrowserRouter as Router, Routes, Route, Link } from 'react-router-dom';
+import { BrowserRouter as Router, Routes, Route } from 'react-router-dom';
 import ExpressionOfInterest from './pages/ExpressionOfInterest';
 import Login from './pages/Login';
 import EmployerDashboard from './pages/EmployerDashboard';
@@ -13,43 +13,23 @@
 function App() {
   return (
     <Router>
-<<<<<<< HEAD
       <div style={{ display: 'flex', flexDirection: 'column', minHeight: '100vh' }}>
         <Header />
-        <div style={{ flex: 1, paddingBottom: '20px' }}>
+        <main style={{ flex: 1, paddingBottom: '20px' }}>
           <Routes>
+            <Route path="/" element={<Login />} />
             <Route path="/login" element={<Login />} />
             <Route path="/employer-dashboard" element={<EmployerDashboard />} />
             <Route path="/create-shift" element={<CreateShift />} />
             <Route path="/manage-shift" element={<ManageShift />} />
             <Route path="/guard-profiles" element={<GuardProfiles />} />
             <Route path="/company-profile" element={<CompanyProfile />} />
+            <Route path="/submission" element={<SubmissionConfirmation />} />
+            <Route path="/expression-of-interest" element={<ExpressionOfInterest />} />
           </Routes>
-        </div>
+        </main>
         <Footer />
       </div>
-=======
-      <nav style={{ padding: '1rem', borderBottom: '1px solid #ccc' }}>
-        <Link to="/expression-of-interest" style={{ marginRight: '1rem' }}>
-          Expression of Interest
-        </Link>
-        <Link to="/login" style={{ marginRight: '1rem' }}>Login</Link>
-        <Link to="/employer-dashboard" style={{ marginRight: '1rem' }}>Dashboard</Link>
-        <Link to="/submission">Submission</Link>
-      </nav>
-
-      <Routes>
-        <Route path="/" element={<Login />} />
-        <Route path="/expression-of-interest" element={<ExpressionOfInterest />} />
-        <Route path="/login" element={<Login />} />
-        <Route path="/employer-dashboard" element={<EmployerDashboard />} />
-        <Route path="/create-shift" element={<CreateShift />} />
-        <Route path="/manage-shift" element={<ManageShift />} />
-        <Route path="/guard-profiles" element={<GuardProfiles />} />
-        <Route path="/submission" element={<SubmissionConfirmation />} />
-        <Route path="/company-profile" element={<CompanyProfile />} />
-      </Routes>
->>>>>>> 3a8a25d9
     </Router>
   );
 }
