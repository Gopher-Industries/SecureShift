import React, { useState, useEffect } from 'react';
import { useNavigate } from 'react-router-dom';

// Map backend status to filter display
const statusDisplayMap = {
    completed: "Completed",
    assigned: "In Progress",
    applied: "Pending",
    open: "Open",
};

const frontToBackendStatus = {
    "Completed": "completed",
    "Open": "open",
    "In Progress": "assigned",
    "Pending": "applied"
};

const Filter = Object.freeze({
    All: 'All',
    Status: 'Status',     
    Date: 'Date',         
    Location: 'Location', 
    Guard: "Guard",
    Completed: 'Completed',
    InProgress: 'In Progress',
    Pending: 'Pending',
    Open: 'Open',
});

const Sort = Object.freeze({
    DateAsc: 'Date (Asc)',
    DateDesc: 'Date (Desc)',
});

// Normalize shift data from backend
<<<<<<< HEAD
const normalizeShift = (s) => ({
    id: s._id,
    title: s.title || "--",
    // Compose dateTime string for sorting
    dateTime: s.date && s.startTime ? `${s.date} ${s.startTime}` : s.date || "",
    location: s.location 
        ? `${s.location.street}, ${s.location.suburb}, ${s.location.state}` 
        : "--",
    status: statusDisplayMap[s.status?.toLowerCase()] || "Open",
    price: s.payRate || "--",
    description: s.description || "",
    requirements: s.requirements || []
});
=======
const normalizeShift = (s) => {
    let finalDate = null;

    if (s.date) {
        const dateOnly = s.date.split("T")[0];     // "2025-01-10"
        if (s.startTime) {
            finalDate = new Date(`${dateOnly}T${s.startTime}:00`);
        } else {
            finalDate = new Date(s.date);
        }
    }
    return {
        // Compose dateTime string for sorting
        id: s._id,
        title: s.title || "--",
        dateTime: finalDate,      
        location: s.location 
            ? [s.location.street, s.location.suburb, s.location.state].filter(Boolean).join(", ") 
            : "--",
        status: statusDisplayMap[s.status?.toLowerCase()] || "Open",
        price: s.price || "--"
    };
};
>>>>>>> d1b35346

const ManageShift = () => {
    const navigate = useNavigate();
    const [shifts, setShifts] = useState([]);
    const [loading, setLoading] = useState(true);
    const [error, setError] = useState(null);
    const [currentPage, setCurrentPage] = useState(1);
    const [selectedFilter, setSelectedFilter] = useState(Filter.All);
    const [sortBy, setSortBy] = useState(Sort.DateAsc);
    const [showSortModal, setShowSortModal] = useState(false);
<<<<<<< HEAD
    
    // States for shift details modal
    const [isShiftModalOpen, setIsShiftModalOpen] = useState(false);
    const [selectedShift, setSelectedShift] = useState(null);
    
=======
    const [showStatusDropdown, setShowStatusDropdown] = useState(false); 
    const [showDateDropdown, setShowDateDropdown] = useState(false);     
    const [selectedDateFilter, setSelectedDateFilter] = useState(null);  
    const [selectedLocationFilter, setSelectedLocationFilter] = useState("");
    const [showLocationDropdown, setShowLocationDropdown] = useState(false);
    const [guards, setGuards] = useState([]);           
    const [selectedGuardFilter, setSelectedGuardFilter] = useState(""); 
    const [showGuardDropdown, setShowGuardDropdown] = useState(false); 
>>>>>>> d1b35346
    const itemsPerPage = 8;

    useEffect(() => {
        const fetchGuards = async () => {
            try {
                const token = localStorage.getItem("token");
                const res = await fetch("http://localhost:5000/api/v1/shifts/guards", {
                    headers: { Authorization: `Bearer ${token}` }
                });

                const data = await res.json();
                setGuards(data);
            } catch (err) {
                console.error("Failed to load guards:", err);
            }
        };
        fetchGuards();
    }, []);  

    useEffect(() => {    
        const fetchShifts = async () => {
            try {
                const token = localStorage.getItem("token");
                if (!token) {
                    setError("No token found. Please log in.");
                    setLoading(false);
                    return;
                }
                const params = new URLSearchParams();

                if (["Completed", "In Progress", "Pending", "Open"].includes(selectedFilter)) {
                    const backendStatus = frontToBackendStatus[selectedFilter];
                    params.append("status", backendStatus);
                }

                if (sortBy === "Date (Asc)") params.append("sort", "asc");
                if (sortBy === "Date (Desc)") params.append("sort", "desc");

                if (selectedFilter === "Date" && selectedDateFilter) {
                    params.append("date", selectedDateFilter);
                }

                if (selectedFilter === "Location" && selectedLocationFilter.trim() !== "") {
                    params.append("location", selectedLocationFilter.trim());
                }

                if (selectedFilter === "Guard" && selectedGuardFilter) {
                    params.append("guard", selectedGuardFilter);
                }

                const url = `http://localhost:5000/api/v1/shifts?${params.toString()}`;

                const res = await fetch(url, {
                    method: "GET",
                    headers: {
                        "Content-Type": "application/json",
                        Authorization: `Bearer ${token}`,
                    },
                });

                if (!res.ok) {
                    const text = await res.text();
                    setError(`Failed to fetch shifts (${res.status}): ${text}`);
                    setLoading(false);
                    return;
                }

                const data = await res.json();
                const apiShifts = Array.isArray(data) ? data : Array.isArray(data.items) ? data.items : [];
                setShifts(apiShifts.map(normalizeShift));

            } catch (err) {
                setError("Error fetching shifts.");
                console.error(err);
            } finally {
                setLoading(false);
            }
        };
        fetchShifts();
    }, [selectedFilter, selectedDateFilter, selectedLocationFilter, sortBy]);

    const sortedShifts = shifts;
    const totalPages = Math.ceil(sortedShifts.length / itemsPerPage);
    const indexStart = (currentPage - 1) * itemsPerPage;
    const currentItems = sortedShifts.slice(indexStart, indexStart + itemsPerPage);

    const totalShifts = shifts.length;
    const completedShifts = shifts.filter(s => s.status === "Completed").length;
    const inProgressShifts = shifts.filter(s => s.status === "In Progress").length;
    const pendingShifts = shifts.filter(s => s.status === "Pending").length;

    const goPrevPage = () => currentPage > 1 && setCurrentPage(currentPage - 1);
    const goNextPage = () => currentPage < totalPages && setCurrentPage(currentPage + 1);
    const goToPage = (page) => setCurrentPage(page);

    const getPaginationNumbers = () => {
        const pages = [];
        const maxVisiblePages = 5;
        if (totalPages <= maxVisiblePages) {
            for (let i = 1; i <= totalPages; i++) pages.push(i);
        } else {
            pages.push(1);
            if (currentPage > 3) pages.push('...');
            const start = Math.max(2, currentPage - 1);
            const end = Math.min(totalPages - 1, currentPage + 1);
            for (let i = start; i <= end; i++) pages.push(i);
            if (currentPage < totalPages - 2) pages.push('...');
            if (totalPages > 1) pages.push(totalPages);
        }
        return pages;
    };

    const selectSortBy = (sortOption) => {
        setSortBy(sortOption);
        setShowSortModal(false);
    };

    const formatDate = (dateObj) => {
        if (!(dateObj instanceof Date)) return "--";
        return dateObj.toLocaleDateString('en-US', { day: '2-digit', month: 'short', year: 'numeric' });
    };

    const formatTime = (dateObj) => {
         if (!(dateObj instanceof Date)) return "--";
        const hour = dateObj.getHours();
        const minute = dateObj.getMinutes();
        const endHour = (hour + 4) % 24;
        return `${hour.toString().padStart(2, '0')}:${minute.toString().padStart(2, '0')} - ${endHour.toString().padStart(2, '0')}:${minute.toString().padStart(2, '0')}`;
    };

    // Function to handle View Details button click
    const handleViewDetails = (shift) => {
        console.log("View Details clicked for shift:", shift);
        const [datePart, timePart] = shift.dateTime?.split(' ') || [null, null];
        let endTime = '';
        
        // Calculate endTime based on 4-hour shift duration
        if (timePart) {
            const [hour, minute] = timePart.split(":").map(Number);
            if (!isNaN(hour) && !isNaN(minute)) {
                // Add 4 hours to the start time
                const endHour = (hour + 4) % 24;
                endTime = `${endHour.toString().padStart(2, '0')}:${minute.toString().padStart(2, '0')}`;
            }
        }
        
        console.log("Setting selected shift:", {
            id: shift.id,
            date: datePart,
            startTime: timePart,
            endTime: endTime
        });
        
        setSelectedShift({
            id: shift.id,
            title: shift.title,
            date: datePart,
            startTime: timePart,
            endTime: endTime,
            location: shift.location,
            price: shift.price,
            status: shift.status,
            description: shift.description || "",
            requirements: shift.requirements || [], 
            applicants: []
        });
        setIsShiftModalOpen(true);
        console.log("Modal should open, isShiftModalOpen will be set to true");
    };

    return (
        <div style={containerStyle}>
            <div style={headerStyle}>
                <h1 style={titleStyle}>Manage Shifts</h1>
                <button style={addButtonStyle} onClick={() => navigate('/create-shift')}>
                    <img src={"/ic-add.svg"} alt="Add" style={bigIconStyle} /> Add New Shift
                </button>
            </div>
            <div style={summaryGridStyle}>
                <SummaryCard label="Total shifts" number={totalShifts} icon="/ic-task.svg" bg="#EFF4FF" />
                <SummaryCard label="Completed shifts" number={completedShifts} icon="/ic-completed.svg" bg="#EAFAE7" />
                <SummaryCard label="In-Progress shifts" number={inProgressShifts} icon="/ic-lightning.svg" bg="#F6EFFF" />
                <SummaryCard label="Pending shifts" number={pendingShifts} icon="/ic-hourglass.svg" bg="#FBFAE2" />
            </div>
            <FilterSortSection
                Filter={Filter}
                selectedFilter={selectedFilter}
                setSelectedFilter={setSelectedFilter}
                sortBy={sortBy}
                setShowSortModal={setShowSortModal}
                showStatusDropdown={showStatusDropdown}         
                setShowStatusDropdown={setShowStatusDropdown}   
                showDateDropdown={showDateDropdown}             
                setShowDateDropdown={setShowDateDropdown}       
                selectSortBy={selectSortBy}                     
                selectedDateFilter={selectedDateFilter}         
                setSelectedDateFilter={setSelectedDateFilter}                   
                showLocationDropdown={showLocationDropdown}
                setShowLocationDropdown={setShowLocationDropdown}
                selectedLocationFilter={selectedLocationFilter}
                setSelectedLocationFilter={setSelectedLocationFilter}
                guards={guards}
                selectedGuardFilter={selectedGuardFilter}
                setSelectedGuardFilter={setSelectedGuardFilter}
                showGuardDropdown={showGuardDropdown}
                setShowGuardDropdown={setShowGuardDropdown}
            />
            {loading && <p>Loading shifts...</p>}
            {error && <p style={{ color: 'red' }}>{error}</p>}
            {!loading && !error && currentItems.length === 0 && <p>No shifts found.</p>}
            <div style={gridStyle}>
                {currentItems.map((shift) => {
                    const dateObj = shift.dateTime instanceof Date ? shift.dateTime : null;
                    const datePart = dateObj ? dateObj.toISOString().split("T")[0] : null;
                    const timePart = dateObj ? dateObj.toTimeString().slice(0,5) : null;
                    return (
                        <div key={shift.id} style={cardStyle}>
                            <div>
                                <h3 style={cardTitleStyle}>{shift.title}</h3>
                                <div style={cardHeaderStyle}>
                                    <div style={getStatusTagStyle(shift.status)}>{shift.status}</div>
                                    <div style={priceStyle}>${shift.price}</div>
                                </div>
                            </div>
                            <div style={cardDetailsStyle}>
                                <div style={detailRowStyle}>
                                    <img src={"/ic-location.svg"} alt="Location" style={smallIconStyle} />
                                    <span style={detailTextStyle}>{shift.location}</span>
                                </div>
                                <div style={{ display: 'flex', gap: '8px', justifyContent: 'space-between' }}>
                                    <div style={detailRowStyle}>
                                        <img src={"/ic-calendar.svg"} alt="Date" style={smallIconStyle} />
                                        <span style={detailTextStyle}>{formatDate(shift.dateTime)}</span>
                                    </div>
                                    <div style={detailRowStyle}>
                                        <img src={"/ic-clock.svg"} alt="Time" style={smallIconStyle} />
                                        <span style={detailTextStyle}>{formatTime(shift.dateTime)}</span>
                                    </div>
                                </div>
<<<<<<< HEAD
                                <button 
                                    style={viewDetailsButtonStyle}
                                    onClick={() => handleViewDetails(shift)}
                                >
                                    View Details
                                </button>
=======
                                <button style={viewDetailsButtonStyle}
                                        onClick={() => navigate(`/shift/${shift.id}`)}
                                >View Details</button>
>>>>>>> d1b35346
                            </div>
                        </div>
                    );
                })}
            </div>
            {!loading && !error && totalPages > 1 && (
                <Pagination
                    totalPages={totalPages}
                    currentPage={currentPage}
                    goPrevPage={goPrevPage}
                    goNextPage={goNextPage}
                    goToPage={goToPage}
                    getPaginationNumbers={getPaginationNumbers}
                />
            )}
            {showSortModal && (
                <SortModal
                    Sort={Sort}
                    sortBy={sortBy}
                    selectSortBy={selectSortBy}
                    setShowSortModal={setShowSortModal}
                />
            )}
            
            {/* SHIFT DETAILS MODAL */}
            {isShiftModalOpen && selectedShift && (
                <ShiftDetailsModal
                    shift={selectedShift}
                    onClose={() => setIsShiftModalOpen(false)}
                />
            )}
        </div>
    );
};

// Mock Data for Descriptions & Requirements
const USE_MOCK_DATA = true; // Set to false when backend is ready

// Shift Details Modal Component
const ShiftDetailsModal = ({ shift, onClose }) => {
    // Format currency
    const formatCurrency = (amount) => {
        if (!amount || amount === "--") return '$0.00';
        return new Intl.NumberFormat('en-US', {
            style: 'currency',
            currency: 'USD',
            minimumFractionDigits: 2,
        }).format(amount);
    };

    // Format date
    const formatDate = (dateString) => {
        if (!dateString || dateString === "--") return 'Date not set';
        const date = new Date(dateString);
        if (isNaN(date.getTime())) return dateString;
        
        return date.toLocaleDateString('en-US', {
            weekday: 'long',
            year: 'numeric',
            month: 'long',
            day: 'numeric',
        });
    };

    // Format time
    const formatTime = (timeString) => {
        if (!timeString || timeString === "--") return 'Time not set';
        
        // Handle HH:MM format
        const [hour, minute] = timeString.split(':');
        const hourNum = parseInt(hour, 10);
        if (isNaN(hourNum)) return timeString;
        
        const period = hourNum >= 12 ? 'PM' : 'AM';
        const displayHour = hourNum % 12 || 12;
        return `${displayHour}:${minute || '00'} ${period}`;
    };

    // Calculate duration
    const calculateDuration = (startTime, endTime) => {
        if (!startTime || !endTime || startTime === "--" || endTime === "--") return '';
        
        try {
            const [startHour, startMinute] = startTime.split(':').map(Number);
            const [endHour, endMinute] = endTime.split(':').map(Number);
            
            let durationHours = endHour - startHour;
            let durationMinutes = endMinute - startMinute;
            
            if (durationMinutes < 0) {
                durationHours -= 1;
                durationMinutes += 60;
            }
            
            if (durationHours < 0) durationHours += 24;
            
            if (durationHours === 0) return `${durationMinutes} minutes`;
            if (durationMinutes === 0) return `${durationHours} hour${durationHours !== 1 ? 's' : ''}`;
            return `${durationHours} hour${durationHours !== 1 ? 's' : ''} ${durationMinutes} minutes`;
        } catch {
            return '';
        }
    };

    // Get status color
    const getStatusColor = (status) => {
        if (!status) return { bg: '#eaeaea', text: '#666' };
        
        const statusLower = status.toLowerCase();
        if (statusLower.includes('completed')) return { bg: '#EAFAE7', text: '#2E7D32' };
        if (statusLower.includes('in progress')) return { bg: '#F6EFFF', text: '#7B1FA2' };
        if (statusLower.includes('pending')) return { bg: '#FBFAE2', text: '#F57C00' };
        if (statusLower.includes('open')) return { bg: '#E3F2FD', text: '#1565C0' };
        return { bg: '#eaeaea', text: '#666' };
    };

    // Mock applicants for display 
    const mockApplicants = [
        { id: 1, name: 'John Smith', status: 'Applied', appliedDate: '2025-12-01' },
        { id: 2, name: 'Jane Doe', status: 'Pending', appliedDate: '2025-12-02' },
        { id: 3, name: 'Bob Johnson', status: 'Accepted', appliedDate: '2025-12-03' },
    ];

    // Mock description and requirements (you'll need to get these from your backend)
    const mockDescription = "We are looking for a reliable worker to assist with warehouse duties including loading/unloading, inventory management, and general maintenance. The ideal candidate should be physically fit and able to work in a fast-paced environment.";
    
    const mockRequirements = [
        "Must be 18 years or older",
        "Ability to lift 50+ pounds",
        "Valid driver's license",
        "Previous warehouse experience preferred",
        "Available for 4-hour shifts",
        "Reliable transportation"
    ];

    const description = USE_MOCK_DATA ? mockDescription : (shift.description || "No description provided.");
    const requirements = USE_MOCK_DATA ? mockRequirements : (shift.requirements || []);
        
    // Modal styles
    const modalStyles = {
        overlay: {
            position: 'fixed',
            top: 0,
            left: 0,
            right: 0,
            bottom: 0,
            backgroundColor: 'rgba(0, 0, 0, 0.7)',
            display: 'flex',
            justifyContent: 'center',
            alignItems: 'center',
            zIndex: 1000,
            padding: '20px',
        },
        modal: {
            background: '#fff',
            borderRadius: '12px',
            width: '100%',
            maxWidth: '900px',
            maxHeight: '90vh',
            overflowY: 'auto',
            boxShadow: '0 20px 60px rgba(0,0,0,0.3)',
            animation: 'slideUp 0.3s ease',
        },
        header: {
            padding: '24px 32px',
            borderBottom: '1px solid #eaeaea',
            display: 'flex',
            justifyContent: 'space-between',
            alignItems: 'center',
            background: '#f8f9fa',
            borderTopLeftRadius: '12px',
            borderTopRightRadius: '12px',
        },
        title: {
            fontSize: '24px',
            fontWeight: '600',
            color: '#000000',
            margin: 0,
        },
        closeBtn: {
            background: 'none',
            border: 'none',
            fontSize: '28px',
            color: '#666',
            cursor: 'pointer',
            width: '40px',
            height: '40px',
            display: 'flex',
            alignItems: 'center',
            justifyContent: 'center',
            borderRadius: '50%',
            transition: 'all 0.2s',
        },
        content: {
            padding: '32px',
        },
        infoGrid: {
            display: 'grid',
            gridTemplateColumns: 'repeat(auto-fit, minmax(300px, 1fr))',
            gap: '20px',
            marginBottom: '32px',
        },
        infoCard: {
            background: '#f8f9fa',
            borderRadius: '8px',
            padding: '20px',
            borderLeft: '4px solid #274b93',
        },
        infoLabel: {
            fontSize: '14px',
            fontWeight: '600',
            color: '#666',
            margin: '0 0 8px 0',
            textTransform: 'uppercase',
            letterSpacing: '0.5px',
        },
        infoValue: {
            fontSize: '18px',
            fontWeight: '500',
            color: '#000000',
            margin: 0,
        },
        section: {
            marginBottom: '32px',
        },
        sectionTitle: {
            fontSize: '20px',
            fontWeight: '600',
            color: '#000000',
            margin: '0 0 16px 0',
            paddingBottom: '8px',
            borderBottom: '2px solid #eaeaea',
        },
        statusBadge: {
            display: 'inline-block',
            padding: '8px 20px',
            borderRadius: '20px',
            fontSize: '14px',
            fontWeight: '600',
        },
        applicantsList: {
            listStyle: 'none',
            padding: 0,
            margin: 0,
        },
        applicantItem: {
            padding: '16px',
            background: '#f8f9fa',
            borderRadius: '8px',
            marginBottom: '12px',
            display: 'flex',
            justifyContent: 'space-between',
            alignItems: 'center',
            border: '1px solid #eaeaea',
        },
        applicantName: {
            fontWeight: '600',
            fontSize: '16px',
            color: '#000000',
        },
        applicantStatus: {
            padding: '6px 16px',
            borderRadius: '20px',
            fontSize: '14px',
            fontWeight: '500',
        },
        statusApplied: {
            background: '#e3f2fd',
            color: '#1565c0',
        },
        statusPending: {
            background: '#fff3e0',
            color: '#ef6c00',
        },
        statusAccepted: {
            background: '#e8f5e9',
            color: '#2e7d32',
        },
        emptyState: {
            textAlign: 'center',
            padding: '40px',
            color: '#666',
            fontStyle: 'italic',
            background: '#f8f9fa',
            borderRadius: '8px',
            border: '2px dashed #ddd',
        },
        descriptionText: {
            fontSize: '16px',
            lineHeight: '1.6',
            color: '#000000',
            margin: '0 0 20px 0',
        },
        requirementsList: {
            listStyle: 'none',
            padding: 0,
            margin: 0,
        },
        requirementItem: {
            padding: '12px 16px',
            background: '#f8f9fa',
            borderRadius: '8px',
            marginBottom: '8px',
            display: 'flex',
            alignItems: 'center',
            borderLeft: '4px solid #274b93',
        },
        requirementText: {
            fontSize: '15px',
            color: '#000000',
            margin: 0,
        },
        footer: {
            padding: '24px 32px',
            borderTop: '1px solid #eaeaea',
            display: 'flex',
            justifyContent: 'flex-end',
            gap: '16px',
        },
        actionBtn: {
            padding: '12px 32px',
            fontSize: '16px',
            fontWeight: '500',
            borderRadius: '25px',
            cursor: 'pointer',
            border: 'none',
            transition: 'all 0.3s',
            fontFamily: 'Poppins, sans-serif',
        },
        primaryBtn: {
            background: '#274b93',
            color: '#fff',
        },
        secondaryBtn: {
            background: '#fff',
            color: '#274b93',
            border: '2px solid #274b93',
        },
    };

    const statusColor = getStatusColor(shift.status);
    const duration = calculateDuration(shift.startTime, shift.endTime);

    return (
        <div 
            style={modalStyles.overlay}
            onClick={onClose}
        >
            <div 
                style={modalStyles.modal}
                onClick={(e) => e.stopPropagation()}
            >
                {/* Header */}
                <div style={modalStyles.header}>
                    <h2 style={modalStyles.title}>Shift Details</h2>
                    <button
                        style={modalStyles.closeBtn}
                        onClick={onClose}
                        onMouseOver={(e) => e.target.style.backgroundColor = '#f0f0f0'}
                        onMouseOut={(e) => e.target.style.backgroundColor = 'transparent'}
                    >
                        ×
                    </button>
                </div>

                {/* Content */}
                <div style={modalStyles.content}>
                    {/* Basic Information Grid */}
                    <div style={modalStyles.infoGrid}>
                        <div style={modalStyles.infoCard}>
                            <div style={modalStyles.infoLabel}>Job Title</div>
                            <div style={modalStyles.infoValue}>{shift.title || 'Not specified'}</div>
                        </div>
                        
                        <div style={modalStyles.infoCard}>
                            <div style={modalStyles.infoLabel}>Date</div>
                            <div style={modalStyles.infoValue}>{formatDate(shift.date)}</div>
                        </div>
                        
                        <div style={modalStyles.infoCard}>
                            <div style={modalStyles.infoLabel}>Time</div>
                            <div style={modalStyles.infoValue}>
                                {formatTime(shift.startTime)} - {formatTime(shift.endTime)}
                                {duration && (
                                    <>
                                        <br />
                                        <small style={{ color: '#666', fontSize: '14px' }}>
                                            Duration: {duration}
                                        </small>
                                    </>
                                )}
                            </div>
                        </div>
                        
                        <div style={modalStyles.infoCard}>
                            <div style={modalStyles.infoLabel}>Location</div>
                            <div style={modalStyles.infoValue}>
                                {shift.location || 'Not specified'}
                            </div>
                        </div>
                        
                        <div style={modalStyles.infoCard}>
                            <div style={modalStyles.infoLabel}>Pay Rate</div>
                            <div style={modalStyles.infoValue}>
                                {formatCurrency(shift.price)} per hour
                                {shift.price && shift.price !== "--" && (
                                    <>
                                        <br />
                                        <small style={{ color: '#666', fontSize: '14px' }}>
                                            Estimated total: {formatCurrency(parseFloat(shift.price) * 4)} (4 hours)
                                        </small>
                                    </>
                                )}
                            </div>
                        </div>
                        
                        <div style={modalStyles.infoCard}>
                            <div style={modalStyles.infoLabel}>Status</div>
                            <div style={{ ...modalStyles.statusBadge, backgroundColor: statusColor.bg, color: statusColor.text }}>
                                {shift.status || 'Not specified'}
                            </div>
                        </div>
                    </div>

                    {/* Description Section */}
                    <div style={modalStyles.section}>
                        <h3 style={modalStyles.sectionTitle}>Job Description</h3>
                        <div style={modalStyles.infoCard}>
                            <div style={modalStyles.descriptionText}>
                                {description || "No description provided."}
                            </div>
                        </div>
                    </div>

                    {/* Requirements Section */}
                    <div style={modalStyles.section}>
                        <h3 style={modalStyles.sectionTitle}>Requirements</h3>
                        <ul style={modalStyles.requirementsList}>
                            {requirements.map((requirement, index) => ( 
                                <li key={index} style={modalStyles.requirementItem}>
                                    <span style={modalStyles.requirementText}>• {requirement}</span>
                                </li>
                            ))}
                        </ul>
                    </div>

                    {/* Applicants Section */}
                    <div style={modalStyles.section}>
                        <h3 style={modalStyles.sectionTitle}>
                            Applicants ({mockApplicants.length})
                        </h3>
                        {mockApplicants.length > 0 ? (
                            <ul style={modalStyles.applicantsList}>
                                {mockApplicants.map(applicant => (
                                    <li key={applicant.id} style={modalStyles.applicantItem}>
                                        <div style={modalStyles.applicantName}>{applicant.name}</div>
                                        <div style={{
                                            ...modalStyles.applicantStatus,
                                            ...(applicant.status === 'Accepted' ? modalStyles.statusAccepted :
                                                 applicant.status === 'Pending' ? modalStyles.statusPending : 
                                                 modalStyles.statusApplied)
                                        }}>
                                            {applicant.status}
                                        </div>
                                    </li>
                                ))}
                            </ul>
                        ) : (
                            <div style={modalStyles.emptyState}>
                                No applicants yet. Check back later!
                            </div>
                        )}
                    </div>
                </div>

                {/* Footer */}
                <div style={modalStyles.footer}>
                    <button
                        style={{ ...modalStyles.actionBtn, ...modalStyles.secondaryBtn }}
                        onClick={onClose}
                        onMouseOver={(e) => {
                            e.target.style.background = '#f0f5ff';
                            e.target.style.color = '#1a3a7a';
                            e.target.style.borderColor = '#1a3a7a';
                        }}
                        onMouseOut={(e) => {
                            e.target.style.background = '#fff';
                            e.target.style.color = '#274b93';
                            e.target.style.borderColor = '#274b93';
                        }}
                    >
                        Close
                    </button>
                    <button
                        style={{ ...modalStyles.actionBtn, ...modalStyles.primaryBtn }}
                        onClick={() => {
                            console.log('Edit shift:', shift);
                            onClose();
                        }}
                        onMouseOver={(e) => e.target.style.background = '#1a3a7a'}
                        onMouseOut={(e) => e.target.style.background = '#274b93'}
                    >
                        Edit Shift
                    </button>
                </div>
            </div>
            
            {/* CSS Animation */}
            <style>{`
                @keyframes slideUp {
                    from { 
                        opacity: 0;
                        transform: translateY(30px);
                    }
                    to { 
                        opacity: 1;
                        transform: translateY(0);
                    }
                }
                
                @media (max-width: 768px) {
                    .modal-grid {
                        grid-template-columns: 1fr !important;
                    }
                    
                    .modal-footer {
                        flex-direction: column;
                        gap: 12px;
                    }
                    
                    .modal-footer button {
                        width: 100%;
                    }
                }
            `}</style>
        </div>
    );
};

const SummaryCard = ({ label, number, icon, bg }) => (
    <div style={{ ...summaryCardStyle, backgroundColor: bg }}>
        <div>
            <p style={summaryLabelStyle}>{label}</p>
            <p style={summaryNumberStyle}>{number}</p>
        </div>
        <div><img src={icon} alt={label} style={bigIconStyle} /></div>
    </div>
);

const FilterSortSection = ({ Filter, selectedFilter, setSelectedFilter, sortBy, setShowSortModal, showStatusDropdown, setShowStatusDropdown, showDateDropdown, setShowDateDropdown, selectSortBy, selectedDateFilter, setSelectedDateFilter, showLocationDropdown, setShowLocationDropdown, selectedLocationFilter, setSelectedLocationFilter, guards, setSelectedGuardFilter, showGuardDropdown, setShowGuardDropdown, }) => (
    <div style={filterSectionStyle}>
        <div style={filterGroupStyle}>
            <img src={"/ic-filter.svg"} alt="Filter" style={smallIconStyle} />
            <span style={filterLabelStyle}>Filter by:</span>
   <div style={filterButtonsStyle}>
                {Object.values(Filter).filter(f => !["Completed", "In Progress", "Pending", "Open"].includes(f)).map(f => {
                    if (f === "Status") {
                        return (
                            <div key="Status" style={{ position: "relative" }}>
                                <button
                                    style={filterButtonStyle}
                                    onClick={() => setShowStatusDropdown(prev => !prev)}
                                >
                                    Status <span style={{ fontSize: '10px' }}>▼</span>
                                </button>
                                {showStatusDropdown && (
                                    <div style={dropdownStyle}>
                                        {["Completed", "In Progress", "Pending", "Open"].map(option => (
                                            <div
                                                key={option}
                                                style={dropdownItemStyle}
                                                onMouseEnter={(e) => (e.currentTarget.style.backgroundColor = "#f5f7fa")}
                                                onMouseLeave={(e) => (e.currentTarget.style.backgroundColor = "white")}
                                                onClick={() => {
                                                    setSelectedFilter(option);
                                                    setSelectedDateFilter(null);   
                                                    setShowStatusDropdown(false);
                                                }}
                                            >
                                                {option}
                                            </div>
                                        ))}
                                    </div>
                                )}
                            </div>
                        );
                    }
                    if (f === "Date") {
                        return (
                            <div key="Date" style={{ position: "relative" }}>
                                <button
                                    style={filterButtonStyle}
                                    onClick={() => setShowDateDropdown(prev => !prev)}
                                >
                                    Date <span style={{ fontSize: '10px' }}>▼</span>
                                </button>
                                {showDateDropdown && (
                                    <div style={dropdownStyle}>
                                        {["Date (Asc)", "Date (Desc)"].map(option => (
                                            <div
                                                key={option}
                                                style={dropdownItemStyle}
                                                onMouseEnter={(e) => (e.currentTarget.style.backgroundColor = "#f5f7fa")}
                                                onMouseLeave={(e) => (e.currentTarget.style.backgroundColor = "white")}
                                                onClick={() => {
                                                    selectSortBy(option);
                                                    setShowDateDropdown(false);
                                                }}
                                            >
                                                {option}
                                            </div>
                                        ))}
                                        <div style={{ height: "1px", background: "#ddd", margin: "6px 0" }} />
                                        <div style={ datePickerWrapperStyle }>
                                            {/* Calendar picker */}
                                            <input
                                                type="date"
                                                value={selectedDateFilter || ""}
                                                onChange={(e) => {
                                                    setSelectedDateFilter(e.target.value);
                                                    setSelectedFilter("Date");
                                                }}
                                                style={datePickerInputStyle}
                                            />
                                        </div>
                                    </div>
                                )}
                            </div>
                        );
                    }
                    if (f === "Location") {
                        return (
                            <div key="Location" style={{ position: "relative" }}>
                                <button
                                    style={filterButtonStyle}
                                    onClick={() => setShowLocationDropdown(prev => !prev)}
                                >
                                    Location <span style={{ fontSize: '10px' }}>▼</span>
                                </button>
                                {showLocationDropdown && (
                                    <div style={dropdownStyle}>
                                        <div style={{ padding: "10px 16px" }}>
                                            <input
                                                type="text"
                                                placeholder="Enter location"
                                                value={selectedLocationFilter}
                                                onChange={(e) => setSelectedLocationFilter(e.target.value)}
                                                style={{
                                                    width: "100%",
                                                    padding: "8px 12px",
                                                    borderRadius: "6px",
                                                    border: "1px solid #ccc",
                                                    fontSize: "14px",
                                                }}
                                            />
                                        </div>
                                        <div
                                            style={{
                                                ...dropdownItemStyle,
                                                fontWeight: "600",
                                                color: "#000000ff",
                                            }}
                                            onMouseEnter={(e) => (e.currentTarget.style.backgroundColor = "#f5f7fa")}
                                            onMouseLeave={(e) => (e.currentTarget.style.backgroundColor = "white")}
                                            onClick={() => {
                                                setSelectedFilter("Location");
                                                setSelectedDateFilter(null);  
                                                setShowLocationDropdown(false);
                                            }}
                                        >
                                            Apply
                                        </div>
                                        <div
                                            style={{
                                                ...dropdownItemStyle,
                                                color: "#888",
                                            }}
                                            onMouseEnter={(e) => (e.currentTarget.style.backgroundColor = "#f5f7fa")}
                                            onMouseLeave={(e) => (e.currentTarget.style.backgroundColor = "white")}
                                            onClick={() => {
                                                setSelectedLocationFilter("");
                                                setSelectedFilter("All");
                                                setShowLocationDropdown(false);
                                            }}
                                        >
                                            Clear
                                        </div>
                                    </div>
                                )}
                            </div>
                        );
                    }
                    if (f === "Guard") {
                        return (
                            <div key="Guard" style={{ position: "relative" }}>
                                <button
                                    style={filterButtonStyle}
                                    onClick={() => setShowGuardDropdown(prev => !prev)}
                                >
                                    Guard <span style={{ fontSize: '10px' }}>▼</span>
                                </button>
                                {showGuardDropdown && (
                                    <div style={dropdownStyle}>
                                        {guards.map(g => (
                                            <div
                                                key={g._id}
                                                style={dropdownItemStyle}
                                                onMouseEnter={(e) => (e.currentTarget.style.backgroundColor = "#f5f7fa")}
                                                onMouseLeave={(e) => (e.currentTarget.style.backgroundColor = "white")}
                                                onClick={() => {
                                                    setSelectedGuardFilter(g._id);
                                                    setSelectedFilter("Guard");
                                                    setShowGuardDropdown(false);
                                                }}
                                            >
                                                {g.name}
                                            </div>
                                        ))}
                                        <div
                                            style={{ ...dropdownItemStyle, color: "#888" }}
                                            onClick={() => {
                                                setSelectedGuardFilter("");
                                                setSelectedFilter("All");
                                                setShowGuardDropdown(false);
                                            }}
                                        >
                                            Clear
                                        </div>
                                    </div>
                                )}
                            </div>
                        );
                    }         
                    return (
                        <button
                            key={f}
                            style={selectedFilter === f ? activeFilterButtonStyle : filterButtonStyle}
                            onClick={() => setSelectedFilter(f)}
                        >
                            {f}
                        </button>
                    );
                })}
            </div>
        </div>
        <div style={sortGroupStyle}>
            <img src={"/ic-sort.svg"} alt="Sort" style={smallIconStyle} />
            <span style={filterLabelStyle}>Sort by:</span>
            <button style={sortButtonStyle} onClick={() => setShowSortModal(true)}>
                {sortBy} <span style={{ fontSize: '10px' }}>▼</span>
            </button>
        </div>
    </div>
);

const Pagination = ({ totalPages, currentPage, goPrevPage, goNextPage, goToPage, getPaginationNumbers }) => (
    <div style={paginationStyle}>
        <button onClick={goPrevPage} disabled={currentPage === 1} style={currentPage === 1 ? disabledPaginationButtonStyle : paginationButtonStyle}>
            <img src={"/ic-arrow-back.svg"} alt="Previous" style={smallIconStyle} />
        </button>
        {getPaginationNumbers().map((page, index) => (
            <button
                key={index}
                onClick={() => typeof page === 'number' ? goToPage(page) : null}
                style={page === currentPage ? activePaginationButtonStyle : paginationButtonStyle}
                disabled={page === '...'}
            >{page}</button>
        ))}
      </div>
);

const SortModal = ({ Sort, sortBy, selectSortBy, setShowSortModal }) => (
    <div style={modalOverlayStyle} onClick={() => setShowSortModal(false)}>
        <div style={modalContentStyle} onClick={(e) => e.stopPropagation()}>
            <div style={modalHeaderStyle}>
                <h3 style={modalTitleStyle}>Sort by</h3>
                <button style={closeButtonStyle} onClick={() => setShowSortModal(false)}>×</button>
            </div>
            <div style={modalBodyStyle}>
                {Object.values(Sort).map(option => (
                    <button
                        key={option}
                        style={option === sortBy ? activeSortOptionStyle : sortOptionStyle}
                        onClick={() => selectSortBy(option)}
                    >
                        {option} {option === sortBy && <span style={checkmarkStyle}>✓</span>}
                    </button>
                ))}
            </div>
        </div>
    </div>
);

// Status tag styles
const getStatusTagStyle = (status) => ({
    padding: '4px 12px',
    borderRadius: '16px',
    fontSize: '12px',
    fontWeight: '600',
    display: 'inline-block',
    color: 
        status === "Completed" ? "#2E7D32" :
        status === "In Progress" ? "#7B1FA2" :
        status === "Pending" ? "#F57C00" :
        status === "Open" ? "#1565C0" :
        "#757575",
    backgroundColor: 
        status === "Completed" ? "#EAFAE7" :
        status === "In Progress" ? "#F6EFFF" :
        status === "Pending" ? "#FBFAE2" :
        status === "Open" ? "#E3F2FD" :
        "#F5F5F5",
});

// Container styles
const containerStyle = {
    padding: '40px',
    minHeight: '100vh',
    maxWidth: '1200px',
    margin: '0 auto',
};

const headerStyle = {
    display: 'flex',
    justifyContent: 'space-between',
    alignItems: 'center',
    marginBottom: '24px',
};

const titleStyle = {
    fontSize: '28px',
    fontWeight: '700',
    color: '#1a1a1a',
    margin: '0',
};

const addButtonStyle = {
    backgroundColor: '#274b93',
    color: 'white',
    border: 'none',
    borderRadius: '12px',
    padding: '10px 16px',
    fontSize: '14px',
    fontWeight: '600',
    cursor: 'pointer',
    display: 'flex',
    alignItems: 'center',
    gap: '8px',
    boxShadow: '0 2px 4px rgba(39, 75, 147, 0.2)',
};

// Summary cards styles
const summaryGridStyle = {
    display: 'grid',
    gridTemplateColumns: 'repeat(auto-fit, minmax(200px, 1fr))',
    gap: '16px',
    marginBottom: '24px',
};

const summaryCardStyle = {
    borderRadius: '12px',
    padding: '20px 30px',
    display: 'flex',
    justifyContent: 'space-between',
    alignItems: 'center',
};

const summaryLabelStyle = {
    margin: '0 0 8px 0',
    fontSize: '16px',
    color: '#1E1E1E',
    fontWeight: '400',
};

const summaryNumberStyle = {
    margin: '0',
    fontSize: '24px',
    fontWeight: '700',
    color: '#1E1E1E',
};

const bigIconStyle = {
    width: '24px',
    height: '24px',
};

const smallIconStyle = {
    width: '20px',
    height: '20px',
};

// Filter section styles
const filterSectionStyle = {
    display: 'flex',
    justifyContent: 'space-between',
    alignItems: 'center',
    marginBottom: '24px',
    flexWrap: 'wrap',
    gap: '16px',
};

const filterGroupStyle = {
    display: 'flex',
    alignItems: 'center',
    gap: '12px',
};

const sortGroupStyle = {
    display: 'flex',
    alignItems: 'center',
    gap: '12px',
};

const filterLabelStyle = {
    fontSize: '14px',
    fontWeight: '400',
    color: '#1E1E1E',
};

const filterButtonsStyle = {
    display: 'flex',
    flexWrap: 'wrap',
    gap: '8px',
    width: '100%',
};

const filterButtonStyle = {
    backgroundColor: 'white',
    border: '1px solid #e0e0e0',
    borderRadius: '12px',
    padding: '8px 16px',
    fontSize: '14px',
    color: '#666',
    cursor: 'pointer',
    fontWeight: '500',
    flexShrink: 0,
    flex: "0 0 auto",
};

const activeFilterButtonStyle = {
    ...filterButtonStyle,
    backgroundColor: '#274b93',
    color: 'white',
    border: '1px solid #274b93',
};

const sortButtonStyle = {
    backgroundColor: 'white',
    border: '1px solid #e0e0e0',
    borderRadius: '12px',
    padding: '8px 16px',
    fontSize: '14px',
    color: '#666',
    cursor: 'pointer',
    display: 'flex',
    alignItems: 'center',
    gap: '4px',
};

// Grid and card styles
const gridStyle = {
    display: 'grid',
    gridTemplateColumns: 'repeat(auto-fit, minmax(280px, 1fr))',
    gap: '20px',
    marginBottom: '32px',
};

const cardStyle = {
    backgroundColor: 'white',
    borderRadius: '12px',
    padding: '20px',
    boxShadow: '0 2px 8px rgba(0, 0, 0, 0.08)',
    display: 'flex',
    flexDirection: 'column',
    justifyContent: 'space-between',
    gap: '20px',
};

const cardHeaderStyle = {
    display: 'flex',
    justifyContent: 'space-between',
    alignItems: 'flex-start',
    marginTop: '12px',
};

const cardTitleStyle = {
    margin: '0 0 4px 0',
    fontSize: '18px',
    fontWeight: '600',
    color: '#1E1E1E',
};

const priceStyle = {
    fontSize: '16px',
    fontWeight: '600',
    color: '#2E7D32',
};

const cardDetailsStyle = {
    display: 'flex',
    flexDirection: 'column',
    gap: '8px',
};

const detailRowStyle = {
    display: 'flex',
    alignItems: 'center',
    gap: '8px',
};

const detailTextStyle = {
    fontSize: '14px',
    color: '#1E1E1E',
    fontWeight: '400',
};

const viewDetailsButtonStyle = {
    backgroundColor: '#274b93',
    color: 'white',
    border: 'none',
    borderRadius: '12px',
    padding: '12px',
    fontSize: '14px',
    fontWeight: '600',
    cursor: 'pointer',
    marginTop: '8px',
};

// Pagination styles
const paginationStyle = {
    display: 'flex',
    justifyContent: 'center',
    alignItems: 'center',
    gap: '8px',
};

const paginationButtonStyle = {
    width: '32px',
    height: '32px',
    backgroundColor: 'white',
    border: 'none',
    borderRadius: '16px',
    fontSize: '14px',
    fontWeight: '500',
    color: '#1E1E1E',
    cursor: 'pointer',
    display: 'flex',
    alignItems: 'center',
    justifyContent: 'center',
};

const activePaginationButtonStyle = {
    ...paginationButtonStyle,
    backgroundColor: '#274b93',
    color: 'white',
    fontWeight: '600',
};

const disabledPaginationButtonStyle = {
    ...paginationButtonStyle,
    cursor: 'not-allowed',
};

// Modal styles
const modalOverlayStyle = {
    position: 'fixed',
    top: 0,
    left: 0,
    right: 0,
    bottom: 0,
    backgroundColor: 'rgba(0, 0, 0, 0.5)',
    display: 'flex',
    alignItems: 'center',
    justifyContent: 'center',
    zIndex: 1000,
};

const modalContentStyle = {
    backgroundColor: 'white',
    borderRadius: '12px',
    padding: '0',
    maxWidth: '400px',
    width: '90%',
    boxShadow: '0 4px 20px rgba(0, 0, 0, 0.15)',
};

const modalHeaderStyle = {
    display: 'flex',
    justifyContent: 'space-between',
    alignItems: 'center',
    padding: '20px 24px',
    borderBottom: '1px solid #e0e0e0',
};

const modalTitleStyle = {
    margin: 0,
    fontSize: '18px',
    fontWeight: '600',
    color: '#1E1E1E',
};

const closeButtonStyle = {
    backgroundColor: 'transparent',
    border: 'none',
    fontSize: '24px',
    color: '#666',
    cursor: 'pointer',
    padding: '0',
    width: '24px',
    height: '24px',
    display: 'flex',
    alignItems: 'center',
    justifyContent: 'center',
};

const modalBodyStyle = {
    padding: '16px 0',
};

const sortOptionStyle = {
    width: '100%',
    backgroundColor: 'transparent',
    border: 'none',
    padding: '12px 24px',
    fontSize: '16px',
    color: '#1E1E1E',
    cursor: 'pointer',
    display: 'flex',
    justifyContent: 'space-between',
    alignItems: 'center',
    textAlign: 'left',
};

const activeSortOptionStyle = {
    ...sortOptionStyle,
    backgroundColor: '#EFF4FF',
    color: '#274b93',
    fontWeight: '600',
};

const checkmarkStyle = {
    color: '#274b93',
    fontWeight: 'bold',
};

const dropdownStyle = {
    position: "absolute",
    top: "42px",
    left: "0",
    background: "white",
    border: "1px solid #ccc",
    borderRadius: "8px",
    boxShadow: "0px 4px 8px rgba(0,0,0,0.1)",
    padding: "8px 0",
    zIndex: 200,
    minWidth: "160px",
    whiteSpace: "nowrap",
};

const dropdownItemStyle = {
    padding: "10px 16px",
    cursor: "pointer",
    fontSize: "14px",
};

const datePickerWrapperStyle = {
    padding: "10px 16px",   
};

const datePickerInputStyle = {
    width: "100%",
    padding: "8px 12px",
    borderRadius: "6px",
    border: "1px solid #ccc",
    cursor: "pointer",
    fontSize: "14px",
};

export default ManageShift;<|MERGE_RESOLUTION|>--- conflicted
+++ resolved
@@ -33,46 +33,31 @@
     DateDesc: 'Date (Desc)',
 });
 
-// Normalize shift data from backend
-<<<<<<< HEAD
-const normalizeShift = (s) => ({
-    id: s._id,
-    title: s.title || "--",
-    // Compose dateTime string for sorting
-    dateTime: s.date && s.startTime ? `${s.date} ${s.startTime}` : s.date || "",
-    location: s.location 
-        ? `${s.location.street}, ${s.location.suburb}, ${s.location.state}` 
-        : "--",
-    status: statusDisplayMap[s.status?.toLowerCase()] || "Open",
-    price: s.payRate || "--",
-    description: s.description || "",
-    requirements: s.requirements || []
-});
-=======
 const normalizeShift = (s) => {
     let finalDate = null;
 
     if (s.date) {
-        const dateOnly = s.date.split("T")[0];     // "2025-01-10"
+        const dateOnly = s.date.split("T")[0];
         if (s.startTime) {
             finalDate = new Date(`${dateOnly}T${s.startTime}:00`);
         } else {
             finalDate = new Date(s.date);
         }
     }
+
     return {
-        // Compose dateTime string for sorting
         id: s._id,
         title: s.title || "--",
-        dateTime: finalDate,      
-        location: s.location 
-            ? [s.location.street, s.location.suburb, s.location.state].filter(Boolean).join(", ") 
+        dateTime: finalDate,
+        location: s.location
+            ? [s.location.street, s.location.suburb, s.location.state].filter(Boolean).join(", ")
             : "--",
         status: statusDisplayMap[s.status?.toLowerCase()] || "Open",
-        price: s.price || "--"
+        price: s.payRate ?? "--",
+        description: s.description || "",
+        requirements: s.requirements || [],
     };
 };
->>>>>>> d1b35346
 
 const ManageShift = () => {
     const navigate = useNavigate();
@@ -83,13 +68,11 @@
     const [selectedFilter, setSelectedFilter] = useState(Filter.All);
     const [sortBy, setSortBy] = useState(Sort.DateAsc);
     const [showSortModal, setShowSortModal] = useState(false);
-<<<<<<< HEAD
     
     // States for shift details modal
     const [isShiftModalOpen, setIsShiftModalOpen] = useState(false);
     const [selectedShift, setSelectedShift] = useState(null);
     
-=======
     const [showStatusDropdown, setShowStatusDropdown] = useState(false); 
     const [showDateDropdown, setShowDateDropdown] = useState(false);     
     const [selectedDateFilter, setSelectedDateFilter] = useState(null);  
@@ -98,7 +81,6 @@
     const [guards, setGuards] = useState([]);           
     const [selectedGuardFilter, setSelectedGuardFilter] = useState(""); 
     const [showGuardDropdown, setShowGuardDropdown] = useState(false); 
->>>>>>> d1b35346
     const itemsPerPage = 8;
 
     useEffect(() => {
@@ -232,7 +214,13 @@
     // Function to handle View Details button click
     const handleViewDetails = (shift) => {
         console.log("View Details clicked for shift:", shift);
-        const [datePart, timePart] = shift.dateTime?.split(' ') || [null, null];
+        let datePart = null;
+        let timePart = null;
+
+        if (shift.dateTime instanceof Date) {
+            datePart = shift.dateTime.toISOString().split("T")[0];
+            timePart = shift.dateTime.toTimeString().slice(0, 5);
+        }
         let endTime = '';
         
         // Calculate endTime based on 4-hour shift duration
@@ -338,18 +326,9 @@
                                         <span style={detailTextStyle}>{formatTime(shift.dateTime)}</span>
                                     </div>
                                 </div>
-<<<<<<< HEAD
-                                <button 
-                                    style={viewDetailsButtonStyle}
-                                    onClick={() => handleViewDetails(shift)}
-                                >
-                                    View Details
-                                </button>
-=======
                                 <button style={viewDetailsButtonStyle}
                                         onClick={() => navigate(`/shift/${shift.id}`)}
                                 >View Details</button>
->>>>>>> d1b35346
                             </div>
                         </div>
                     );
