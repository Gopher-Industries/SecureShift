import React, { useState, useEffect } from 'react';
import { useNavigate } from 'react-router-dom';

// Map backend status to filter display
const statusDisplayMap = {
    completed: "Completed",
    assigned: "In Progress",
    applied: "Pending",
    open: "Open",
};

const frontToBackendStatus = {
    "Completed": "completed",
    "Open": "open",
    "In Progress": "assigned",
    "Pending": "applied"
};

const Filter = Object.freeze({
    All: 'All',
    Status: 'Status',     
    Date: 'Date',         
    Location: 'Location', 
    Guard: "Guard",
    Completed: 'Completed',
    InProgress: 'In Progress',
    Pending: 'Pending',
    Open: 'Open',
});

const Sort = Object.freeze({
    DateAsc: 'Date (Asc)',
    DateDesc: 'Date (Desc)',
});

const normalizeShift = (s) => {
    let finalDate = null;

    if (s.date) {
        const dateOnly = s.date.split("T")[0];
        if (s.startTime) {
            finalDate = new Date(`${dateOnly}T${s.startTime}:00`);
        } else {
            finalDate = new Date(s.date);
        }
    }

    return {
        id: s._id,
        title: s.title || "--",
        dateTime: finalDate,
        location: s.location
            ? [s.location.street, s.location.suburb, s.location.state].filter(Boolean).join(", ")
            : "--",
        status: statusDisplayMap[s.status?.toLowerCase()] || "Open",
        price: s.payRate != null ? `${s.payRate} p/h` : "--",
        description: s.description || "",
        requirements: s.requirements || [],
    };
};

const ManageShift = () => {
    const navigate = useNavigate();
    const [shifts, setShifts] = useState([]);
    const [loading, setLoading] = useState(true);
    const [error, setError] = useState(null);
    const [currentPage, setCurrentPage] = useState(1);
    const [selectedFilter, setSelectedFilter] = useState(Filter.All);
    const [sortBy, setSortBy] = useState(Sort.DateAsc);
    const [showSortModal, setShowSortModal] = useState(false);
    
    // States for shift details modal
    const [isShiftModalOpen, setIsShiftModalOpen] = useState(false);
    const [selectedShift, setSelectedShift] = useState(null);
    
    const [showStatusDropdown, setShowStatusDropdown] = useState(false); 
    const [showDateDropdown, setShowDateDropdown] = useState(false);     
    const [selectedDateFilter, setSelectedDateFilter] = useState(null);  
    const [selectedLocationFilter, setSelectedLocationFilter] = useState("");
    const [showLocationDropdown, setShowLocationDropdown] = useState(false);
    const [guards, setGuards] = useState([]);           
    const [selectedGuardFilter, setSelectedGuardFilter] = useState(""); 
    const [showGuardDropdown, setShowGuardDropdown] = useState(false); 
    const itemsPerPage = 8;

    useEffect(() => {
        const fetchGuards = async () => {
            try {
                const token = localStorage.getItem("token");
                const res = await fetch("http://localhost:5000/api/v1/shifts/guards", {
                    headers: { Authorization: `Bearer ${token}` }
                });

                const data = await res.json();
                setGuards(data);
            } catch (err) {
                console.error("Failed to load guards:", err);
            }
        };
        fetchGuards();
    }, []);  

    useEffect(() => {    
        const fetchShifts = async () => {
            try {
                const token = localStorage.getItem("token");
                if (!token) {
                    setError("No token found. Please log in.");
                    setLoading(false);
                    return;
                }
                const params = new URLSearchParams();

                if (["Completed", "In Progress", "Pending", "Open"].includes(selectedFilter)) {
                    const backendStatus = frontToBackendStatus[selectedFilter];
                    params.append("status", backendStatus);
                }

                if (sortBy === "Date (Asc)") params.append("sort", "asc");
                if (sortBy === "Date (Desc)") params.append("sort", "desc");

                if (selectedFilter === "Date" && selectedDateFilter) {
                    params.append("date", selectedDateFilter);
                }

                if (selectedFilter === "Location" && selectedLocationFilter.trim() !== "") {
                    params.append("location", selectedLocationFilter.trim());
                }

                if (selectedFilter === "Guard" && selectedGuardFilter) {
                    params.append("guard", selectedGuardFilter);
                }

                const url = `http://localhost:5000/api/v1/shifts?${params.toString()}`;

                const res = await fetch(url, {
                    method: "GET",
                    headers: {
                        "Content-Type": "application/json",
                        Authorization: `Bearer ${token}`,
                    },
                });

                if (!res.ok) {
                    const text = await res.text();
                    setError(`Failed to fetch shifts (${res.status}): ${text}`);
                    setLoading(false);
                    return;
                }

                const data = await res.json();
                const apiShifts = Array.isArray(data) ? data : Array.isArray(data.items) ? data.items : [];
                setShifts(apiShifts.map(normalizeShift));

            } catch (err) {
                setError("Error fetching shifts.");
                console.error(err);
            } finally {
                setLoading(false);
            }
        };
        fetchShifts();
    }, [selectedFilter, selectedDateFilter, selectedLocationFilter, sortBy]);

    const sortedShifts = shifts;
    const totalPages = Math.ceil(sortedShifts.length / itemsPerPage);
    const indexStart = (currentPage - 1) * itemsPerPage;
    const currentItems = sortedShifts.slice(indexStart, indexStart + itemsPerPage);

    const totalShifts = shifts.length;
    const completedShifts = shifts.filter(s => s.status === "Completed").length;
    const inProgressShifts = shifts.filter(s => s.status === "In Progress").length;
    const pendingShifts = shifts.filter(s => s.status === "Pending").length;

    const goPrevPage = () => currentPage > 1 && setCurrentPage(currentPage - 1);
    const goNextPage = () => currentPage < totalPages && setCurrentPage(currentPage + 1);
    const goToPage = (page) => setCurrentPage(page);

    const getPaginationNumbers = () => {
        const pages = [];
        const maxVisiblePages = 5;
        if (totalPages <= maxVisiblePages) {
            for (let i = 1; i <= totalPages; i++) pages.push(i);
        } else {
            pages.push(1);
            if (currentPage > 3) pages.push('...');
            const start = Math.max(2, currentPage - 1);
            const end = Math.min(totalPages - 1, currentPage + 1);
            for (let i = start; i <= end; i++) pages.push(i);
            if (currentPage < totalPages - 2) pages.push('...');
            if (totalPages > 1) pages.push(totalPages);
        }
        return pages;
    };

    const selectSortBy = (sortOption) => {
        setSortBy(sortOption);
        setShowSortModal(false);
    };

    const formatDate = (dateObj) => {
        if (!(dateObj instanceof Date)) return "--";
        return dateObj.toLocaleDateString('en-US', { day: '2-digit', month: 'short', year: 'numeric' });
    };

    const formatTime = (dateObj) => {
         if (!(dateObj instanceof Date)) return "--";
        const hour = dateObj.getHours();
        const minute = dateObj.getMinutes();
        const endHour = (hour + 4) % 24;
        return `${hour.toString().padStart(2, '0')}:${minute.toString().padStart(2, '0')} - ${endHour.toString().padStart(2, '0')}:${minute.toString().padStart(2, '0')}`;
    };

    // Function to handle View Details button click
    const handleViewDetails = (shift) => {
        console.log("View Details clicked for shift:", shift);
        let datePart = null;
        let timePart = null;

        if (shift.dateTime instanceof Date) {
            datePart = shift.dateTime.toISOString().split("T")[0];
            timePart = shift.dateTime.toTimeString().slice(0, 5);
        }
        let endTime = '';
        
        // Calculate endTime based on 4-hour shift duration
        if (timePart) {
            const [hour, minute] = timePart.split(":").map(Number);
            if (!isNaN(hour) && !isNaN(minute)) {
                // Add 4 hours to the start time
                const endHour = (hour + 4) % 24;
                endTime = `${endHour.toString().padStart(2, '0')}:${minute.toString().padStart(2, '0')}`;
            }
        }
        
        console.log("Setting selected shift:", {
            id: shift.id,
            date: datePart,
            startTime: timePart,
            endTime: endTime
        });
        
        setSelectedShift({
            id: shift.id,
            title: shift.title,
            date: datePart,
            startTime: timePart,
            endTime: endTime,
            location: shift.location,
            price: shift.price,
            status: shift.status,
            description: shift.description || "",
            requirements: shift.requirements || [], 
            applicants: []
        });
        setIsShiftModalOpen(true);
        console.log("Modal should open, isShiftModalOpen will be set to true");
    };

    return (
        <div style={containerStyle}>
            <div style={headerStyle}>
                <h1 style={titleStyle}>Manage Shifts</h1>
                <button style={addButtonStyle} onClick={() => navigate('/create-shift')}>
                    <img src={"/ic-add.svg"} alt="Add" style={bigIconStyle} /> Add New Shift
                </button>
            </div>
            <div style={summaryGridStyle}>
                <SummaryCard label="Total shifts" number={totalShifts} icon="/ic-task.svg" bg="#EFF4FF" />
                <SummaryCard label="Completed shifts" number={completedShifts} icon="/ic-completed.svg" bg="#EAFAE7" />
                <SummaryCard label="In-Progress shifts" number={inProgressShifts} icon="/ic-lightning.svg" bg="#F6EFFF" />
                <SummaryCard label="Pending shifts" number={pendingShifts} icon="/ic-hourglass.svg" bg="#FBFAE2" />
            </div>
            <FilterSortSection
                Filter={Filter}
                selectedFilter={selectedFilter}
                setSelectedFilter={setSelectedFilter}
                sortBy={sortBy}
                setShowSortModal={setShowSortModal}
                showStatusDropdown={showStatusDropdown}         
                setShowStatusDropdown={setShowStatusDropdown}   
                showDateDropdown={showDateDropdown}             
                setShowDateDropdown={setShowDateDropdown}       
                selectSortBy={selectSortBy}                     
                selectedDateFilter={selectedDateFilter}         
                setSelectedDateFilter={setSelectedDateFilter}                   
                showLocationDropdown={showLocationDropdown}
                setShowLocationDropdown={setShowLocationDropdown}
                selectedLocationFilter={selectedLocationFilter}
                setSelectedLocationFilter={setSelectedLocationFilter}
                guards={guards}
                selectedGuardFilter={selectedGuardFilter}
                setSelectedGuardFilter={setSelectedGuardFilter}
                showGuardDropdown={showGuardDropdown}
                setShowGuardDropdown={setShowGuardDropdown}
            />
            {loading && <p>Loading shifts...</p>}
            {error && <p style={{ color: 'red' }}>{error}</p>}
            {!loading && !error && currentItems.length === 0 && <p>No shifts found.</p>}
            <div style={gridStyle}>
                {currentItems.map((shift) => {
                    const dateObj = shift.dateTime instanceof Date ? shift.dateTime : null;
                    const datePart = dateObj ? dateObj.toISOString().split("T")[0] : null;
                    const timePart = dateObj ? dateObj.toTimeString().slice(0,5) : null;
                    return (
                        <div key={shift.id} style={cardStyle}>
                            <div>
                                <h3 style={cardTitleStyle}>{shift.title}</h3>
                                <div style={cardHeaderStyle}>
                                    <div style={getStatusTagStyle(shift.status)}>{shift.status}</div>
                                    <div style={priceStyle}>${shift.price}</div>
                                </div>
                            </div>
                            <div style={cardDetailsStyle}>
                                <div style={detailRowStyle}>
                                    <img src={"/ic-location.svg"} alt="Location" style={smallIconStyle} />
                                    <span style={detailTextStyle}>{shift.location}</span>
                                </div>
                                <div style={{ display: 'flex', gap: '8px', justifyContent: 'space-between' }}>
                                    <div style={detailRowStyle}>
                                        <img src={"/ic-calendar.svg"} alt="Date" style={smallIconStyle} />
                                        <span style={detailTextStyle}>{formatDate(shift.dateTime)}</span>
                                    </div>
                                    <div style={detailRowStyle}>
                                        <img src={"/ic-clock.svg"} alt="Time" style={smallIconStyle} />
                                        <span style={detailTextStyle}>{formatTime(shift.dateTime)}</span>
                                    </div>
                                </div>
                                <button style={viewDetailsButtonStyle}
                                        onClick={() => navigate(`/shift/${shift.id}`)}
                                >View Details</button>
                            </div>
                        </div>
                    );
                })}
            </div>
            {!loading && !error && totalPages > 1 && (
                <Pagination
                    totalPages={totalPages}
                    currentPage={currentPage}
                    goPrevPage={goPrevPage}
                    goNextPage={goNextPage}
                    goToPage={goToPage}
                    getPaginationNumbers={getPaginationNumbers}
                />
            )}
            {showSortModal && (
                <SortModal
                    Sort={Sort}
                    sortBy={sortBy}
                    selectSortBy={selectSortBy}
                    setShowSortModal={setShowSortModal}
                />
            )}
            
            {/* SHIFT DETAILS MODAL */}
            {isShiftModalOpen && selectedShift && (
                <ShiftDetailsModal
                    shift={selectedShift}
                    onClose={() => setIsShiftModalOpen(false)}
                />
            )}
        </div>
    );
};

// Mock Data for Descriptions & Requirements
const USE_MOCK_DATA = true; // Set to false when backend is ready

// Shift Details Modal Component
const ShiftDetailsModal = ({ shift, onClose }) => {
    // Format currency
    const formatCurrency = (amount) => {
        if (!amount || amount === "--") return '$0.00';
        return new Intl.NumberFormat('en-US', {
            style: 'currency',
            currency: 'USD',
            minimumFractionDigits: 2,
        }).format(amount);
    };

    // Format date
    const formatDate = (dateString) => {
        if (!dateString || dateString === "--") return 'Date not set';
        const date = new Date(dateString);
        if (isNaN(date.getTime())) return dateString;
        
        return date.toLocaleDateString('en-US', {
            weekday: 'long',
            year: 'numeric',
            month: 'long',
            day: 'numeric',
        });
    };

    // Format time
    const formatTime = (timeString) => {
        if (!timeString || timeString === "--") return 'Time not set';
        
        // Handle HH:MM format
        const [hour, minute] = timeString.split(':');
        const hourNum = parseInt(hour, 10);
        if (isNaN(hourNum)) return timeString;
        
        const period = hourNum >= 12 ? 'PM' : 'AM';
        const displayHour = hourNum % 12 || 12;
        return `${displayHour}:${minute || '00'} ${period}`;
    };

    // Calculate duration
    const calculateDuration = (startTime, endTime) => {
        if (!startTime || !endTime || startTime === "--" || endTime === "--") return '';
        
        try {
            const [startHour, startMinute] = startTime.split(':').map(Number);
            const [endHour, endMinute] = endTime.split(':').map(Number);
            
            let durationHours = endHour - startHour;
            let durationMinutes = endMinute - startMinute;
            
            if (durationMinutes < 0) {
                durationHours -= 1;
                durationMinutes += 60;
            }
            
            if (durationHours < 0) durationHours += 24;
            
            if (durationHours === 0) return `${durationMinutes} minutes`;
            if (durationMinutes === 0) return `${durationHours} hour${durationHours !== 1 ? 's' : ''}`;
            return `${durationHours} hour${durationHours !== 1 ? 's' : ''} ${durationMinutes} minutes`;
        } catch {
            return '';
        }
    };

    // Get status color
    const getStatusColor = (status) => {
        if (!status) return { bg: '#eaeaea', text: '#666' };
        
        const statusLower = status.toLowerCase();
        if (statusLower.includes('completed')) return { bg: '#EAFAE7', text: '#2E7D32' };
        if (statusLower.includes('in progress')) return { bg: '#F6EFFF', text: '#7B1FA2' };
        if (statusLower.includes('pending')) return { bg: '#FBFAE2', text: '#F57C00' };
        if (statusLower.includes('open')) return { bg: '#E3F2FD', text: '#1565C0' };
        return { bg: '#eaeaea', text: '#666' };
    };

<<<<<<< HEAD

    // Map frontend filter values to backend status
    const filterToBackendStatus = {
        Completed: "Completed",
        InProgress: "In Progress",
        Pending: "Pending",
        Open: "Open",
    };

    const filteredShifts = selectedFilter === Filter.All
        ? shifts
        : shifts.filter(shift => shift.status === filterToBackendStatus[selectedFilter]);

    const sortedShifts = [...filteredShifts].sort((a, b) => {
        const dateA = new Date(a?.dateTime || 0);
        const dateB = new Date(b?.dateTime || 0);
        return sortBy === Sort.DateAsc ? dateA - dateB : dateB - dateA;
    });

    const totalPages = Math.ceil(sortedShifts.length / itemsPerPage);
    const indexStart = (currentPage - 1) * itemsPerPage;
    const currentItems = sortedShifts.slice(indexStart, indexStart + itemsPerPage);

    const totalShifts = shifts.length;
    const completedShifts = shifts.filter(s => s.status === "Completed").length;
    const inProgressShifts = shifts.filter(s => s.status === "In Progress").length;
    const pendingShifts = shifts.filter(s => s.status === "Pending").length;

    const goPrevPage = () => currentPage > 1 && setCurrentPage(currentPage - 1);
    const goNextPage = () => currentPage < totalPages && setCurrentPage(currentPage + 1);
    const goToPage = (page) => setCurrentPage(page);

    const getPaginationNumbers = () => {
        const pages = [];
        const maxVisiblePages = 5;
        if (totalPages <= maxVisiblePages) {
            for (let i = 1; i <= totalPages; i++) pages.push(i);
        } else {
            pages.push(1);
            if (currentPage > 3) pages.push('...');
            const start = Math.max(2, currentPage - 1);
            const end = Math.min(totalPages - 1, currentPage + 1);
            for (let i = start; i <= end; i++) pages.push(i);
            if (currentPage < totalPages - 2) pages.push('...');
            if (totalPages > 1) pages.push(totalPages);
        }
        return pages;
    };

    const selectSortBy = (sortOption) => {
        setSortBy(sortOption);
        setShowSortModal(false);
    };

    const formatDate = (dateString) => {
        if (!dateString) return "--";
        const date = new Date(dateString);
        if (isNaN(date)) return "--";
        return date.toLocaleDateString('en-US', { day: '2-digit', month: 'short', year: 'numeric' });
    };

    const formatTime = (dateTimeString) => {
        if (!dateTimeString) return "--";
        const timePart = dateTimeString.split(' ')[1] || dateTimeString;
        const [hour, minute] = timePart.split(":").map(Number);
        if (isNaN(hour) || isNaN(minute)) return "--";
        const endHour = (hour + 4) % 24;
        return `${hour.toString().padStart(2, '0')}:${minute.toString().padStart(2, '0')} - ${endHour.toString().padStart(2, '0')}:${minute.toString().padStart(2, '0')}`;
    };

    return (
        <div style={containerStyle}>
            <div style={headerStyle}>
                <h1 style={titleStyle}>Manage Shifts</h1>
                <button style={addButtonStyle} onClick={() => navigate('/create-shift')}>
                    <img src={"/ic-add.svg"} alt="Add" style={bigIconStyle} /> Add New Shift
                </button>
            </div>
            <div style={summaryGridStyle}>
                <SummaryCard label="Total shifts" number={totalShifts} icon="/ic-task.svg" bg="#EFF4FF" />
                <SummaryCard label="Completed shifts" number={completedShifts} icon="/ic-completed.svg" bg="#EAFAE7" />
                <SummaryCard label="In-Progress shifts" number={inProgressShifts} icon="/ic-lightning.svg" bg="#F6EFFF" />
                <SummaryCard label="Pending shifts" number={pendingShifts} icon="/ic-hourglass.svg" bg="#FBFAE2" />
            </div>
            <FilterSortSection
                Filter={Filter}
                selectedFilter={selectedFilter}
                setSelectedFilter={setSelectedFilter}
                sortBy={sortBy}
                setShowSortModal={setShowSortModal}
            />
            {loading && <p>Loading shifts...</p>}
            {error && <p style={{ color: 'red' }}>{error}</p>}
            {!loading && !error && currentItems.length === 0 && <p>No shifts found.</p>}
            <div style={gridStyle}>
                {currentItems.map((shift) => {
                    const [datePart, timePart] = shift.dateTime?.split(' ') || [null, null];
                    return (
                        <div key={shift.id} style={cardStyle}>
                            <div>
                                <h3 style={cardTitleStyle}>{shift.title}</h3>
                                <div style={cardHeaderStyle}>
                                    <div style={getStatusTagStyle(shift.status)}>{shift.status}</div>
                                    <div style={priceStyle}>${shift.price}</div>
                                </div>
                            </div>
                            <div style={cardDetailsStyle}>
                                <div style={detailRowStyle}>
                                    <img src={"/ic-location.svg"} alt="Location" style={smallIconStyle} />
                                    <span style={detailTextStyle}>{shift.location}</span>
                                </div>
                                <div style={{ display: 'flex', gap: '8px', justifyContent: 'space-between' }}>
                                    <div style={detailRowStyle}>
                                        <img src={"/ic-calendar.svg"} alt="Date" style={smallIconStyle} />
                                        <span style={detailTextStyle}>{formatDate(datePart)}</span>
                                    </div>
                                    <div style={detailRowStyle}>
                                        <img src={"/ic-clock.svg"} alt="Time" style={smallIconStyle} />
                                        <span style={detailTextStyle}>{formatTime(shift.dateTime)}</span>
                                    </div>
                                </div>
                                <button
                                style={viewDetailsButtonStyle}
                                onClick={() => navigate(`/manage-shift/${shift.id}`)}
                                >
                                View Details
                                </button>
                            </div>
                        </div>
                    );
                })}
            </div>
            {!loading && !error && totalPages > 1 && (
                <Pagination
                    totalPages={totalPages}
                    currentPage={currentPage}
                    goPrevPage={goPrevPage}
                    goNextPage={goNextPage}
                    goToPage={goToPage}
                    getPaginationNumbers={getPaginationNumbers}
                />
            )}
            {showSortModal && (
                <SortModal
                    Sort={Sort}
                    sortBy={sortBy}
                    selectSortBy={selectSortBy}
                    setShowSortModal={setShowSortModal}
                />
            )}
=======
    // Mock applicants for display 
    const mockApplicants = [
        { id: 1, name: 'John Smith', status: 'Applied', appliedDate: '2025-12-01' },
        { id: 2, name: 'Jane Doe', status: 'Pending', appliedDate: '2025-12-02' },
        { id: 3, name: 'Bob Johnson', status: 'Accepted', appliedDate: '2025-12-03' },
    ];

    // Mock description and requirements (you'll need to get these from your backend)
    const mockDescription = "We are looking for a reliable worker to assist with warehouse duties including loading/unloading, inventory management, and general maintenance. The ideal candidate should be physically fit and able to work in a fast-paced environment.";
    
    const mockRequirements = [
        "Must be 18 years or older",
        "Ability to lift 50+ pounds",
        "Valid driver's license",
        "Previous warehouse experience preferred",
        "Available for 4-hour shifts",
        "Reliable transportation"
    ];

    const description = USE_MOCK_DATA ? mockDescription : (shift.description || "No description provided.");
    const requirements = USE_MOCK_DATA ? mockRequirements : (shift.requirements || []);
        
    // Modal styles
    const modalStyles = {
        overlay: {
            position: 'fixed',
            top: 0,
            left: 0,
            right: 0,
            bottom: 0,
            backgroundColor: 'rgba(0, 0, 0, 0.7)',
            display: 'flex',
            justifyContent: 'center',
            alignItems: 'center',
            zIndex: 1000,
            padding: '20px',
        },
        modal: {
            background: '#fff',
            borderRadius: '12px',
            width: '100%',
            maxWidth: '900px',
            maxHeight: '90vh',
            overflowY: 'auto',
            boxShadow: '0 20px 60px rgba(0,0,0,0.3)',
            animation: 'slideUp 0.3s ease',
        },
        header: {
            padding: '24px 32px',
            borderBottom: '1px solid #eaeaea',
            display: 'flex',
            justifyContent: 'space-between',
            alignItems: 'center',
            background: '#f8f9fa',
            borderTopLeftRadius: '12px',
            borderTopRightRadius: '12px',
        },
        title: {
            fontSize: '24px',
            fontWeight: '600',
            color: '#000000',
            margin: 0,
        },
        closeBtn: {
            background: 'none',
            border: 'none',
            fontSize: '28px',
            color: '#666',
            cursor: 'pointer',
            width: '40px',
            height: '40px',
            display: 'flex',
            alignItems: 'center',
            justifyContent: 'center',
            borderRadius: '50%',
            transition: 'all 0.2s',
        },
        content: {
            padding: '32px',
        },
        infoGrid: {
            display: 'grid',
            gridTemplateColumns: 'repeat(auto-fit, minmax(300px, 1fr))',
            gap: '20px',
            marginBottom: '32px',
        },
        infoCard: {
            background: '#f8f9fa',
            borderRadius: '8px',
            padding: '20px',
            borderLeft: '4px solid #274b93',
        },
        infoLabel: {
            fontSize: '14px',
            fontWeight: '600',
            color: '#666',
            margin: '0 0 8px 0',
            textTransform: 'uppercase',
            letterSpacing: '0.5px',
        },
        infoValue: {
            fontSize: '18px',
            fontWeight: '500',
            color: '#000000',
            margin: 0,
        },
        section: {
            marginBottom: '32px',
        },
        sectionTitle: {
            fontSize: '20px',
            fontWeight: '600',
            color: '#000000',
            margin: '0 0 16px 0',
            paddingBottom: '8px',
            borderBottom: '2px solid #eaeaea',
        },
        statusBadge: {
            display: 'inline-block',
            padding: '8px 20px',
            borderRadius: '20px',
            fontSize: '14px',
            fontWeight: '600',
        },
        applicantsList: {
            listStyle: 'none',
            padding: 0,
            margin: 0,
        },
        applicantItem: {
            padding: '16px',
            background: '#f8f9fa',
            borderRadius: '8px',
            marginBottom: '12px',
            display: 'flex',
            justifyContent: 'space-between',
            alignItems: 'center',
            border: '1px solid #eaeaea',
        },
        applicantName: {
            fontWeight: '600',
            fontSize: '16px',
            color: '#000000',
        },
        applicantStatus: {
            padding: '6px 16px',
            borderRadius: '20px',
            fontSize: '14px',
            fontWeight: '500',
        },
        statusApplied: {
            background: '#e3f2fd',
            color: '#1565c0',
        },
        statusPending: {
            background: '#fff3e0',
            color: '#ef6c00',
        },
        statusAccepted: {
            background: '#e8f5e9',
            color: '#2e7d32',
        },
        emptyState: {
            textAlign: 'center',
            padding: '40px',
            color: '#666',
            fontStyle: 'italic',
            background: '#f8f9fa',
            borderRadius: '8px',
            border: '2px dashed #ddd',
        },
        descriptionText: {
            fontSize: '16px',
            lineHeight: '1.6',
            color: '#000000',
            margin: '0 0 20px 0',
        },
        requirementsList: {
            listStyle: 'none',
            padding: 0,
            margin: 0,
        },
        requirementItem: {
            padding: '12px 16px',
            background: '#f8f9fa',
            borderRadius: '8px',
            marginBottom: '8px',
            display: 'flex',
            alignItems: 'center',
            borderLeft: '4px solid #274b93',
        },
        requirementText: {
            fontSize: '15px',
            color: '#000000',
            margin: 0,
        },
        footer: {
            padding: '24px 32px',
            borderTop: '1px solid #eaeaea',
            display: 'flex',
            justifyContent: 'flex-end',
            gap: '16px',
        },
        actionBtn: {
            padding: '12px 32px',
            fontSize: '16px',
            fontWeight: '500',
            borderRadius: '25px',
            cursor: 'pointer',
            border: 'none',
            transition: 'all 0.3s',
            fontFamily: 'Poppins, sans-serif',
        },
        primaryBtn: {
            background: '#274b93',
            color: '#fff',
        },
        secondaryBtn: {
            background: '#fff',
            color: '#274b93',
            border: '2px solid #274b93',
        },
    };

    const statusColor = getStatusColor(shift.status);
    const duration = calculateDuration(shift.startTime, shift.endTime);

    return (
        <div 
            style={modalStyles.overlay}
            onClick={onClose}
        >
            <div 
                style={modalStyles.modal}
                onClick={(e) => e.stopPropagation()}
            >
                {/* Header */}
                <div style={modalStyles.header}>
                    <h2 style={modalStyles.title}>Shift Details</h2>
                    <button
                        style={modalStyles.closeBtn}
                        onClick={onClose}
                        onMouseOver={(e) => e.target.style.backgroundColor = '#f0f0f0'}
                        onMouseOut={(e) => e.target.style.backgroundColor = 'transparent'}
                    >
                        ×
                    </button>
                </div>

                {/* Content */}
                <div style={modalStyles.content}>
                    {/* Basic Information Grid */}
                    <div style={modalStyles.infoGrid}>
                        <div style={modalStyles.infoCard}>
                            <div style={modalStyles.infoLabel}>Job Title</div>
                            <div style={modalStyles.infoValue}>{shift.title || 'Not specified'}</div>
                        </div>
                        
                        <div style={modalStyles.infoCard}>
                            <div style={modalStyles.infoLabel}>Date</div>
                            <div style={modalStyles.infoValue}>{formatDate(shift.date)}</div>
                        </div>
                        
                        <div style={modalStyles.infoCard}>
                            <div style={modalStyles.infoLabel}>Time</div>
                            <div style={modalStyles.infoValue}>
                                {formatTime(shift.startTime)} - {formatTime(shift.endTime)}
                                {duration && (
                                    <>
                                        <br />
                                        <small style={{ color: '#666', fontSize: '14px' }}>
                                            Duration: {duration}
                                        </small>
                                    </>
                                )}
                            </div>
                        </div>
                        
                        <div style={modalStyles.infoCard}>
                            <div style={modalStyles.infoLabel}>Location</div>
                            <div style={modalStyles.infoValue}>
                                {shift.location || 'Not specified'}
                            </div>
                        </div>
                        
                        <div style={modalStyles.infoCard}>
                            <div style={modalStyles.infoLabel}>Pay Rate</div>
                            <div style={modalStyles.infoValue}>
                                {formatCurrency(shift.price)} per hour
                                {shift.price && shift.price !== "--" && (
                                    <>
                                        <br />
                                        <small style={{ color: '#666', fontSize: '14px' }}>
                                            Estimated total: {formatCurrency(parseFloat(shift.price) * 4)} (4 hours)
                                        </small>
                                    </>
                                )}
                            </div>
                        </div>
                        
                        <div style={modalStyles.infoCard}>
                            <div style={modalStyles.infoLabel}>Status</div>
                            <div style={{ ...modalStyles.statusBadge, backgroundColor: statusColor.bg, color: statusColor.text }}>
                                {shift.status || 'Not specified'}
                            </div>
                        </div>
                    </div>

                    {/* Description Section */}
                    <div style={modalStyles.section}>
                        <h3 style={modalStyles.sectionTitle}>Job Description</h3>
                        <div style={modalStyles.infoCard}>
                            <div style={modalStyles.descriptionText}>
                                {description || "No description provided."}
                            </div>
                        </div>
                    </div>

                    {/* Requirements Section */}
                    <div style={modalStyles.section}>
                        <h3 style={modalStyles.sectionTitle}>Requirements</h3>
                        <ul style={modalStyles.requirementsList}>
                            {requirements.map((requirement, index) => ( 
                                <li key={index} style={modalStyles.requirementItem}>
                                    <span style={modalStyles.requirementText}>• {requirement}</span>
                                </li>
                            ))}
                        </ul>
                    </div>

                    {/* Applicants Section */}
                    <div style={modalStyles.section}>
                        <h3 style={modalStyles.sectionTitle}>
                            Applicants ({mockApplicants.length})
                        </h3>
                        {mockApplicants.length > 0 ? (
                            <ul style={modalStyles.applicantsList}>
                                {mockApplicants.map(applicant => (
                                    <li key={applicant.id} style={modalStyles.applicantItem}>
                                        <div style={modalStyles.applicantName}>{applicant.name}</div>
                                        <div style={{
                                            ...modalStyles.applicantStatus,
                                            ...(applicant.status === 'Accepted' ? modalStyles.statusAccepted :
                                                 applicant.status === 'Pending' ? modalStyles.statusPending : 
                                                 modalStyles.statusApplied)
                                        }}>
                                            {applicant.status}
                                        </div>
                                    </li>
                                ))}
                            </ul>
                        ) : (
                            <div style={modalStyles.emptyState}>
                                No applicants yet. Check back later!
                            </div>
                        )}
                    </div>
                </div>

                {/* Footer */}
                <div style={modalStyles.footer}>
                    <button
                        style={{ ...modalStyles.actionBtn, ...modalStyles.secondaryBtn }}
                        onClick={onClose}
                        onMouseOver={(e) => {
                            e.target.style.background = '#f0f5ff';
                            e.target.style.color = '#1a3a7a';
                            e.target.style.borderColor = '#1a3a7a';
                        }}
                        onMouseOut={(e) => {
                            e.target.style.background = '#fff';
                            e.target.style.color = '#274b93';
                            e.target.style.borderColor = '#274b93';
                        }}
                    >
                        Close
                    </button>
                    <button
                        style={{ ...modalStyles.actionBtn, ...modalStyles.primaryBtn }}
                        onClick={() => {
                            console.log('Edit shift:', shift);
                            onClose();
                        }}
                        onMouseOver={(e) => e.target.style.background = '#1a3a7a'}
                        onMouseOut={(e) => e.target.style.background = '#274b93'}
                    >
                        Edit Shift
                    </button>
                </div>
            </div>
            
            {/* CSS Animation */}
            <style>{`
                @keyframes slideUp {
                    from { 
                        opacity: 0;
                        transform: translateY(30px);
                    }
                    to { 
                        opacity: 1;
                        transform: translateY(0);
                    }
                }
                
                @media (max-width: 768px) {
                    .modal-grid {
                        grid-template-columns: 1fr !important;
                    }
                    
                    .modal-footer {
                        flex-direction: column;
                        gap: 12px;
                    }
                    
                    .modal-footer button {
                        width: 100%;
                    }
                }
            `}</style>
>>>>>>> 1e9b7887
        </div>
    );
};

const SummaryCard = ({ label, number, icon, bg }) => (
    <div style={{ ...summaryCardStyle, backgroundColor: bg }}>
        <div>
            <p style={summaryLabelStyle}>{label}</p>
            <p style={summaryNumberStyle}>{number}</p>
        </div>
        <div><img src={icon} alt={label} style={bigIconStyle} /></div>
    </div>
);

<<<<<<< HEAD
const FilterSortSection = ({ Filter, selectedFilter, setSelectedFilter, sortBy, setShowSortModal }) => (
=======
const FilterSortSection = ({ Filter, selectedFilter, setSelectedFilter, sortBy, setShowSortModal, showStatusDropdown, setShowStatusDropdown, showDateDropdown, setShowDateDropdown, selectSortBy, selectedDateFilter, setSelectedDateFilter, showLocationDropdown, setShowLocationDropdown, selectedLocationFilter, setSelectedLocationFilter, guards, setSelectedGuardFilter, showGuardDropdown, setShowGuardDropdown, }) => (
>>>>>>> 1e9b7887
    <div style={filterSectionStyle}>
        <div style={filterGroupStyle}>
            <img src={"/ic-filter.svg"} alt="Filter" style={smallIconStyle} />
            <span style={filterLabelStyle}>Filter by:</span>
<<<<<<< HEAD
            <div style={filterButtonsStyle}>
                {Object.values(Filter).map(f => (
                    <button
                        key={f}
                        style={selectedFilter === f ? activeFilterButtonStyle : filterButtonStyle}
                        onClick={() => setSelectedFilter(f)}
                    >{f}</button>
                ))}
=======
   <div style={filterButtonsStyle}>
                {Object.values(Filter).filter(f => !["Completed", "In Progress", "Pending", "Open"].includes(f)).map(f => {
                    if (f === "Status") {
                        return (
                            <div key="Status" style={{ position: "relative" }}>
                                <button
                                    style={filterButtonStyle}
                                    onClick={() => setShowStatusDropdown(prev => !prev)}
                                >
                                    Status <span style={{ fontSize: '10px' }}>▼</span>
                                </button>
                                {showStatusDropdown && (
                                    <div style={dropdownStyle}>
                                        {["Completed", "In Progress", "Pending", "Open"].map(option => (
                                            <div
                                                key={option}
                                                style={dropdownItemStyle}
                                                onMouseEnter={(e) => (e.currentTarget.style.backgroundColor = "#f5f7fa")}
                                                onMouseLeave={(e) => (e.currentTarget.style.backgroundColor = "white")}
                                                onClick={() => {
                                                    setSelectedFilter(option);
                                                    setSelectedDateFilter(null);   
                                                    setShowStatusDropdown(false);
                                                }}
                                            >
                                                {option}
                                            </div>
                                        ))}
                                    </div>
                                )}
                            </div>
                        );
                    }
                    if (f === "Date") {
                        return (
                            <div key="Date" style={{ position: "relative" }}>
                                <button
                                    style={filterButtonStyle}
                                    onClick={() => setShowDateDropdown(prev => !prev)}
                                >
                                    Date <span style={{ fontSize: '10px' }}>▼</span>
                                </button>
                                {showDateDropdown && (
                                    <div style={dropdownStyle}>
                                        {["Date (Asc)", "Date (Desc)"].map(option => (
                                            <div
                                                key={option}
                                                style={dropdownItemStyle}
                                                onMouseEnter={(e) => (e.currentTarget.style.backgroundColor = "#f5f7fa")}
                                                onMouseLeave={(e) => (e.currentTarget.style.backgroundColor = "white")}
                                                onClick={() => {
                                                    selectSortBy(option);
                                                    setShowDateDropdown(false);
                                                }}
                                            >
                                                {option}
                                            </div>
                                        ))}
                                        <div style={{ height: "1px", background: "#ddd", margin: "6px 0" }} />
                                        <div style={ datePickerWrapperStyle }>
                                            {/* Calendar picker */}
                                            <input
                                                type="date"
                                                value={selectedDateFilter || ""}
                                                onChange={(e) => {
                                                    setSelectedDateFilter(e.target.value);
                                                    setSelectedFilter("Date");
                                                }}
                                                style={datePickerInputStyle}
                                            />
                                        </div>
                                    </div>
                                )}
                            </div>
                        );
                    }
                    if (f === "Location") {
                        return (
                            <div key="Location" style={{ position: "relative" }}>
                                <button
                                    style={filterButtonStyle}
                                    onClick={() => setShowLocationDropdown(prev => !prev)}
                                >
                                    Location <span style={{ fontSize: '10px' }}>▼</span>
                                </button>
                                {showLocationDropdown && (
                                    <div style={dropdownStyle}>
                                        <div style={{ padding: "10px 16px" }}>
                                            <input
                                                type="text"
                                                placeholder="Enter location"
                                                value={selectedLocationFilter}
                                                onChange={(e) => setSelectedLocationFilter(e.target.value)}
                                                style={{
                                                    width: "100%",
                                                    padding: "8px 12px",
                                                    borderRadius: "6px",
                                                    border: "1px solid #ccc",
                                                    fontSize: "14px",
                                                }}
                                            />
                                        </div>
                                        <div
                                            style={{
                                                ...dropdownItemStyle,
                                                fontWeight: "600",
                                                color: "#000000ff",
                                            }}
                                            onMouseEnter={(e) => (e.currentTarget.style.backgroundColor = "#f5f7fa")}
                                            onMouseLeave={(e) => (e.currentTarget.style.backgroundColor = "white")}
                                            onClick={() => {
                                                setSelectedFilter("Location");
                                                setSelectedDateFilter(null);  
                                                setShowLocationDropdown(false);
                                            }}
                                        >
                                            Apply
                                        </div>
                                        <div
                                            style={{
                                                ...dropdownItemStyle,
                                                color: "#888",
                                            }}
                                            onMouseEnter={(e) => (e.currentTarget.style.backgroundColor = "#f5f7fa")}
                                            onMouseLeave={(e) => (e.currentTarget.style.backgroundColor = "white")}
                                            onClick={() => {
                                                setSelectedLocationFilter("");
                                                setSelectedFilter("All");
                                                setShowLocationDropdown(false);
                                            }}
                                        >
                                            Clear
                                        </div>
                                    </div>
                                )}
                            </div>
                        );
                    }
                    if (f === "Guard") {
                        return (
                            <div key="Guard" style={{ position: "relative" }}>
                                <button
                                    style={filterButtonStyle}
                                    onClick={() => setShowGuardDropdown(prev => !prev)}
                                >
                                    Guard <span style={{ fontSize: '10px' }}>▼</span>
                                </button>
                                {showGuardDropdown && (
                                    <div style={dropdownStyle}>
                                        {guards.map(g => (
                                            <div
                                                key={g._id}
                                                style={dropdownItemStyle}
                                                onMouseEnter={(e) => (e.currentTarget.style.backgroundColor = "#f5f7fa")}
                                                onMouseLeave={(e) => (e.currentTarget.style.backgroundColor = "white")}
                                                onClick={() => {
                                                    setSelectedGuardFilter(g._id);
                                                    setSelectedFilter("Guard");
                                                    setShowGuardDropdown(false);
                                                }}
                                            >
                                                {g.name}
                                            </div>
                                        ))}
                                        <div
                                            style={{ ...dropdownItemStyle, color: "#888" }}
                                            onClick={() => {
                                                setSelectedGuardFilter("");
                                                setSelectedFilter("All");
                                                setShowGuardDropdown(false);
                                            }}
                                        >
                                            Clear
                                        </div>
                                    </div>
                                )}
                            </div>
                        );
                    }         
                    return (
                        <button
                            key={f}
                            style={selectedFilter === f ? activeFilterButtonStyle : filterButtonStyle}
                            onClick={() => setSelectedFilter(f)}
                        >
                            {f}
                        </button>
                    );
                })}
>>>>>>> 1e9b7887
            </div>
        </div>
        <div style={sortGroupStyle}>
            <img src={"/ic-sort.svg"} alt="Sort" style={smallIconStyle} />
            <span style={filterLabelStyle}>Sort by:</span>
            <button style={sortButtonStyle} onClick={() => setShowSortModal(true)}>
                {sortBy} <span style={{ fontSize: '10px' }}>▼</span>
            </button>
        </div>
    </div>
);

const Pagination = ({ totalPages, currentPage, goPrevPage, goNextPage, goToPage, getPaginationNumbers }) => (
    <div style={paginationStyle}>
        <button onClick={goPrevPage} disabled={currentPage === 1} style={currentPage === 1 ? disabledPaginationButtonStyle : paginationButtonStyle}>
            <img src={"/ic-arrow-back.svg"} alt="Previous" style={smallIconStyle} />
        </button>
        {getPaginationNumbers().map((page, index) => (
            <button
                key={index}
                onClick={() => typeof page === 'number' ? goToPage(page) : null}
                style={page === currentPage ? activePaginationButtonStyle : paginationButtonStyle}
                disabled={page === '...'}
            >{page}</button>
<<<<<<< HEAD
    fetchShifts();
  }, []);

  const formatLocation = (loc) => {
    if (!loc) return "No location provided";

    return [
      loc.street,
      loc.suburb,
      loc.state,
      loc.postcode
    ].filter(Boolean).join(", ");
  };

  return (
    <div style={{ padding: "40px" }}>
      <h1>Manage Shifts</h1>

      {/* navigate is used here → no warnings */}
      <button onClick={() => navigate("/create-shift")}>
        + Add Shift
      </button>

      <div style={{ marginTop: "20px" }}>
        {shifts.map((s) => (
          <div key={s.id} style={{ border: "1px solid #ccc", padding: "15px", marginBottom: "10px" }}>
            <h3>{s.title}</h3>
            <p><strong>Date:</strong> {s.date}</p>
            <p><strong>Time:</strong> {s.startTime} - {s.endTime}</p>
            <p><strong>Location:</strong> {s.location}</p>
            <p><strong>Status:</strong> {s.status}</p>
          </div>
=======
>>>>>>> 1e9b7887
        ))}
      </div>
);

const SortModal = ({ Sort, sortBy, selectSortBy, setShowSortModal }) => (
    <div style={modalOverlayStyle} onClick={() => setShowSortModal(false)}>
        <div style={modalContentStyle} onClick={(e) => e.stopPropagation()}>
            <div style={modalHeaderStyle}>
                <h3 style={modalTitleStyle}>Sort by</h3>
                <button style={closeButtonStyle} onClick={() => setShowSortModal(false)}>×</button>
            </div>
            <div style={modalBodyStyle}>
                {Object.values(Sort).map(option => (
                    <button
                        key={option}
                        style={option === sortBy ? activeSortOptionStyle : sortOptionStyle}
                        onClick={() => selectSortBy(option)}
                    >
                        {option} {option === sortBy && <span style={checkmarkStyle}>✓</span>}
                    </button>
                ))}
            </div>
        </div>
    </div>
);

// Status tag styles
const getStatusTagStyle = (status) => ({
    padding: '4px 12px',
    borderRadius: '16px',
    fontSize: '12px',
    fontWeight: '600',
    display: 'inline-block',
    color: 
        status === "Completed" ? "#2E7D32" :
        status === "In Progress" ? "#7B1FA2" :
        status === "Pending" ? "#F57C00" :
        status === "Open" ? "#1565C0" :
        "#757575",
    backgroundColor: 
        status === "Completed" ? "#EAFAE7" :
        status === "In Progress" ? "#F6EFFF" :
        status === "Pending" ? "#FBFAE2" :
        status === "Open" ? "#E3F2FD" :
        "#F5F5F5",
});

// Container styles
const containerStyle = {
    padding: '40px',
    minHeight: '100vh',
    maxWidth: '1200px',
    margin: '0 auto',
};

const headerStyle = {
    display: 'flex',
    justifyContent: 'space-between',
    alignItems: 'center',
    marginBottom: '24px',
};

const titleStyle = {
    fontSize: '28px',
    fontWeight: '700',
    color: '#1a1a1a',
    margin: '0',
};

const addButtonStyle = {
    backgroundColor: '#274b93',
    color: 'white',
    border: 'none',
    borderRadius: '12px',
    padding: '10px 16px',
    fontSize: '14px',
    fontWeight: '600',
    cursor: 'pointer',
    display: 'flex',
    alignItems: 'center',
    gap: '8px',
    boxShadow: '0 2px 4px rgba(39, 75, 147, 0.2)',
};

// Summary cards styles
const summaryGridStyle = {
    display: 'grid',
    gridTemplateColumns: 'repeat(auto-fit, minmax(200px, 1fr))',
    gap: '16px',
    marginBottom: '24px',
};

const summaryCardStyle = {
    borderRadius: '12px',
    padding: '20px 30px',
    display: 'flex',
    justifyContent: 'space-between',
    alignItems: 'center',
};

const summaryLabelStyle = {
    margin: '0 0 8px 0',
    fontSize: '16px',
    color: '#1E1E1E',
    fontWeight: '400',
};

const summaryNumberStyle = {
    margin: '0',
    fontSize: '24px',
    fontWeight: '700',
    color: '#1E1E1E',
};

const bigIconStyle = {
    width: '24px',
    height: '24px',
};

const smallIconStyle = {
    width: '20px',
    height: '20px',
};

// Filter section styles
const filterSectionStyle = {
    display: 'flex',
    justifyContent: 'space-between',
    alignItems: 'center',
    marginBottom: '24px',
    flexWrap: 'wrap',
    gap: '16px',
};

const filterGroupStyle = {
    display: 'flex',
    alignItems: 'center',
    gap: '12px',
};

const sortGroupStyle = {
    display: 'flex',
    alignItems: 'center',
    gap: '12px',
};

const filterLabelStyle = {
    fontSize: '14px',
    fontWeight: '400',
    color: '#1E1E1E',
};

const filterButtonsStyle = {
    display: 'flex',
    flexWrap: 'wrap',
    gap: '8px',
    width: '100%',
};

const filterButtonStyle = {
    backgroundColor: 'white',
    border: '1px solid #e0e0e0',
    borderRadius: '12px',
    padding: '8px 16px',
    fontSize: '14px',
    color: '#666',
    cursor: 'pointer',
    fontWeight: '500',
    flexShrink: 0,
    flex: "0 0 auto",
};

const activeFilterButtonStyle = {
    ...filterButtonStyle,
    backgroundColor: '#274b93',
    color: 'white',
    border: '1px solid #274b93',
};

const sortButtonStyle = {
    backgroundColor: 'white',
    border: '1px solid #e0e0e0',
    borderRadius: '12px',
    padding: '8px 16px',
    fontSize: '14px',
    color: '#666',
    cursor: 'pointer',
    display: 'flex',
    alignItems: 'center',
    gap: '4px',
};

// Grid and card styles
const gridStyle = {
    display: 'grid',
    gridTemplateColumns: 'repeat(auto-fit, minmax(280px, 1fr))',
    gap: '20px',
    marginBottom: '32px',
};

const cardStyle = {
    backgroundColor: 'white',
    borderRadius: '12px',
    padding: '20px',
    boxShadow: '0 2px 8px rgba(0, 0, 0, 0.08)',
    display: 'flex',
    flexDirection: 'column',
    justifyContent: 'space-between',
    gap: '20px',
};

const cardHeaderStyle = {
    display: 'flex',
    justifyContent: 'space-between',
    alignItems: 'flex-start',
    marginTop: '12px',
};

const cardTitleStyle = {
    margin: '0 0 4px 0',
    fontSize: '18px',
    fontWeight: '600',
    color: '#1E1E1E',
};

const priceStyle = {
    fontSize: '16px',
    fontWeight: '600',
    color: '#2E7D32',
};

const cardDetailsStyle = {
    display: 'flex',
    flexDirection: 'column',
    gap: '8px',
};

const detailRowStyle = {
    display: 'flex',
    alignItems: 'center',
    gap: '8px',
};

const detailTextStyle = {
    fontSize: '14px',
    color: '#1E1E1E',
    fontWeight: '400',
};

const viewDetailsButtonStyle = {
    backgroundColor: '#274b93',
    color: 'white',
    border: 'none',
    borderRadius: '12px',
    padding: '12px',
    fontSize: '14px',
    fontWeight: '600',
    cursor: 'pointer',
    marginTop: '8px',
};

// Pagination styles
const paginationStyle = {
    display: 'flex',
    justifyContent: 'center',
    alignItems: 'center',
    gap: '8px',
};

const paginationButtonStyle = {
    width: '32px',
    height: '32px',
    backgroundColor: 'white',
    border: 'none',
    borderRadius: '16px',
    fontSize: '14px',
    fontWeight: '500',
    color: '#1E1E1E',
    cursor: 'pointer',
    display: 'flex',
    alignItems: 'center',
    justifyContent: 'center',
};

const activePaginationButtonStyle = {
    ...paginationButtonStyle,
    backgroundColor: '#274b93',
    color: 'white',
    fontWeight: '600',
};

const disabledPaginationButtonStyle = {
    ...paginationButtonStyle,
    cursor: 'not-allowed',
};

// Modal styles
const modalOverlayStyle = {
    position: 'fixed',
    top: 0,
    left: 0,
    right: 0,
    bottom: 0,
    backgroundColor: 'rgba(0, 0, 0, 0.5)',
    display: 'flex',
    alignItems: 'center',
    justifyContent: 'center',
    zIndex: 1000,
};

const modalContentStyle = {
    backgroundColor: 'white',
    borderRadius: '12px',
    padding: '0',
    maxWidth: '400px',
    width: '90%',
    boxShadow: '0 4px 20px rgba(0, 0, 0, 0.15)',
};

const modalHeaderStyle = {
    display: 'flex',
    justifyContent: 'space-between',
    alignItems: 'center',
    padding: '20px 24px',
    borderBottom: '1px solid #e0e0e0',
};

const modalTitleStyle = {
    margin: 0,
    fontSize: '18px',
    fontWeight: '600',
    color: '#1E1E1E',
};

const closeButtonStyle = {
    backgroundColor: 'transparent',
    border: 'none',
    fontSize: '24px',
    color: '#666',
    cursor: 'pointer',
    padding: '0',
    width: '24px',
    height: '24px',
    display: 'flex',
    alignItems: 'center',
    justifyContent: 'center',
};

const modalBodyStyle = {
    padding: '16px 0',
};

const sortOptionStyle = {
    width: '100%',
    backgroundColor: 'transparent',
    border: 'none',
    padding: '12px 24px',
    fontSize: '16px',
    color: '#1E1E1E',
    cursor: 'pointer',
    display: 'flex',
    justifyContent: 'space-between',
    alignItems: 'center',
    textAlign: 'left',
};

const activeSortOptionStyle = {
    ...sortOptionStyle,
    backgroundColor: '#EFF4FF',
    color: '#274b93',
    fontWeight: '600',
};

const checkmarkStyle = {
    color: '#274b93',
    fontWeight: 'bold',
};

const dropdownStyle = {
    position: "absolute",
    top: "42px",
    left: "0",
    background: "white",
    border: "1px solid #ccc",
    borderRadius: "8px",
    boxShadow: "0px 4px 8px rgba(0,0,0,0.1)",
    padding: "8px 0",
    zIndex: 200,
    minWidth: "160px",
    whiteSpace: "nowrap",
};

const dropdownItemStyle = {
    padding: "10px 16px",
    cursor: "pointer",
    fontSize: "14px",
};

const datePickerWrapperStyle = {
    padding: "10px 16px",   
};

const datePickerInputStyle = {
    width: "100%",
    padding: "8px 12px",
    borderRadius: "6px",
    border: "1px solid #ccc",
    cursor: "pointer",
    fontSize: "14px",
};

export default ManageShift;<|MERGE_RESOLUTION|>--- conflicted
+++ resolved
@@ -327,7 +327,7 @@
                                     </div>
                                 </div>
                                 <button style={viewDetailsButtonStyle}
-                                        onClick={() => navigate(`/shift/${shift.id}`)}
+                                        onClick={() => handleViewDetails(shift)}
                                 >View Details</button>
                             </div>
                         </div>
@@ -445,158 +445,6 @@
         return { bg: '#eaeaea', text: '#666' };
     };
 
-<<<<<<< HEAD
-
-    // Map frontend filter values to backend status
-    const filterToBackendStatus = {
-        Completed: "Completed",
-        InProgress: "In Progress",
-        Pending: "Pending",
-        Open: "Open",
-    };
-
-    const filteredShifts = selectedFilter === Filter.All
-        ? shifts
-        : shifts.filter(shift => shift.status === filterToBackendStatus[selectedFilter]);
-
-    const sortedShifts = [...filteredShifts].sort((a, b) => {
-        const dateA = new Date(a?.dateTime || 0);
-        const dateB = new Date(b?.dateTime || 0);
-        return sortBy === Sort.DateAsc ? dateA - dateB : dateB - dateA;
-    });
-
-    const totalPages = Math.ceil(sortedShifts.length / itemsPerPage);
-    const indexStart = (currentPage - 1) * itemsPerPage;
-    const currentItems = sortedShifts.slice(indexStart, indexStart + itemsPerPage);
-
-    const totalShifts = shifts.length;
-    const completedShifts = shifts.filter(s => s.status === "Completed").length;
-    const inProgressShifts = shifts.filter(s => s.status === "In Progress").length;
-    const pendingShifts = shifts.filter(s => s.status === "Pending").length;
-
-    const goPrevPage = () => currentPage > 1 && setCurrentPage(currentPage - 1);
-    const goNextPage = () => currentPage < totalPages && setCurrentPage(currentPage + 1);
-    const goToPage = (page) => setCurrentPage(page);
-
-    const getPaginationNumbers = () => {
-        const pages = [];
-        const maxVisiblePages = 5;
-        if (totalPages <= maxVisiblePages) {
-            for (let i = 1; i <= totalPages; i++) pages.push(i);
-        } else {
-            pages.push(1);
-            if (currentPage > 3) pages.push('...');
-            const start = Math.max(2, currentPage - 1);
-            const end = Math.min(totalPages - 1, currentPage + 1);
-            for (let i = start; i <= end; i++) pages.push(i);
-            if (currentPage < totalPages - 2) pages.push('...');
-            if (totalPages > 1) pages.push(totalPages);
-        }
-        return pages;
-    };
-
-    const selectSortBy = (sortOption) => {
-        setSortBy(sortOption);
-        setShowSortModal(false);
-    };
-
-    const formatDate = (dateString) => {
-        if (!dateString) return "--";
-        const date = new Date(dateString);
-        if (isNaN(date)) return "--";
-        return date.toLocaleDateString('en-US', { day: '2-digit', month: 'short', year: 'numeric' });
-    };
-
-    const formatTime = (dateTimeString) => {
-        if (!dateTimeString) return "--";
-        const timePart = dateTimeString.split(' ')[1] || dateTimeString;
-        const [hour, minute] = timePart.split(":").map(Number);
-        if (isNaN(hour) || isNaN(minute)) return "--";
-        const endHour = (hour + 4) % 24;
-        return `${hour.toString().padStart(2, '0')}:${minute.toString().padStart(2, '0')} - ${endHour.toString().padStart(2, '0')}:${minute.toString().padStart(2, '0')}`;
-    };
-
-    return (
-        <div style={containerStyle}>
-            <div style={headerStyle}>
-                <h1 style={titleStyle}>Manage Shifts</h1>
-                <button style={addButtonStyle} onClick={() => navigate('/create-shift')}>
-                    <img src={"/ic-add.svg"} alt="Add" style={bigIconStyle} /> Add New Shift
-                </button>
-            </div>
-            <div style={summaryGridStyle}>
-                <SummaryCard label="Total shifts" number={totalShifts} icon="/ic-task.svg" bg="#EFF4FF" />
-                <SummaryCard label="Completed shifts" number={completedShifts} icon="/ic-completed.svg" bg="#EAFAE7" />
-                <SummaryCard label="In-Progress shifts" number={inProgressShifts} icon="/ic-lightning.svg" bg="#F6EFFF" />
-                <SummaryCard label="Pending shifts" number={pendingShifts} icon="/ic-hourglass.svg" bg="#FBFAE2" />
-            </div>
-            <FilterSortSection
-                Filter={Filter}
-                selectedFilter={selectedFilter}
-                setSelectedFilter={setSelectedFilter}
-                sortBy={sortBy}
-                setShowSortModal={setShowSortModal}
-            />
-            {loading && <p>Loading shifts...</p>}
-            {error && <p style={{ color: 'red' }}>{error}</p>}
-            {!loading && !error && currentItems.length === 0 && <p>No shifts found.</p>}
-            <div style={gridStyle}>
-                {currentItems.map((shift) => {
-                    const [datePart, timePart] = shift.dateTime?.split(' ') || [null, null];
-                    return (
-                        <div key={shift.id} style={cardStyle}>
-                            <div>
-                                <h3 style={cardTitleStyle}>{shift.title}</h3>
-                                <div style={cardHeaderStyle}>
-                                    <div style={getStatusTagStyle(shift.status)}>{shift.status}</div>
-                                    <div style={priceStyle}>${shift.price}</div>
-                                </div>
-                            </div>
-                            <div style={cardDetailsStyle}>
-                                <div style={detailRowStyle}>
-                                    <img src={"/ic-location.svg"} alt="Location" style={smallIconStyle} />
-                                    <span style={detailTextStyle}>{shift.location}</span>
-                                </div>
-                                <div style={{ display: 'flex', gap: '8px', justifyContent: 'space-between' }}>
-                                    <div style={detailRowStyle}>
-                                        <img src={"/ic-calendar.svg"} alt="Date" style={smallIconStyle} />
-                                        <span style={detailTextStyle}>{formatDate(datePart)}</span>
-                                    </div>
-                                    <div style={detailRowStyle}>
-                                        <img src={"/ic-clock.svg"} alt="Time" style={smallIconStyle} />
-                                        <span style={detailTextStyle}>{formatTime(shift.dateTime)}</span>
-                                    </div>
-                                </div>
-                                <button
-                                style={viewDetailsButtonStyle}
-                                onClick={() => navigate(`/manage-shift/${shift.id}`)}
-                                >
-                                View Details
-                                </button>
-                            </div>
-                        </div>
-                    );
-                })}
-            </div>
-            {!loading && !error && totalPages > 1 && (
-                <Pagination
-                    totalPages={totalPages}
-                    currentPage={currentPage}
-                    goPrevPage={goPrevPage}
-                    goNextPage={goNextPage}
-                    goToPage={goToPage}
-                    getPaginationNumbers={getPaginationNumbers}
-                />
-            )}
-            {showSortModal && (
-                <SortModal
-                    Sort={Sort}
-                    sortBy={sortBy}
-                    selectSortBy={selectSortBy}
-                    setShowSortModal={setShowSortModal}
-                />
-            )}
-=======
     // Mock applicants for display 
     const mockApplicants = [
         { id: 1, name: 'John Smith', status: 'Applied', appliedDate: '2025-12-01' },
@@ -1016,7 +864,6 @@
                     }
                 }
             `}</style>
->>>>>>> 1e9b7887
         </div>
     );
 };
@@ -1031,25 +878,11 @@
     </div>
 );
 
-<<<<<<< HEAD
-const FilterSortSection = ({ Filter, selectedFilter, setSelectedFilter, sortBy, setShowSortModal }) => (
-=======
 const FilterSortSection = ({ Filter, selectedFilter, setSelectedFilter, sortBy, setShowSortModal, showStatusDropdown, setShowStatusDropdown, showDateDropdown, setShowDateDropdown, selectSortBy, selectedDateFilter, setSelectedDateFilter, showLocationDropdown, setShowLocationDropdown, selectedLocationFilter, setSelectedLocationFilter, guards, setSelectedGuardFilter, showGuardDropdown, setShowGuardDropdown, }) => (
->>>>>>> 1e9b7887
     <div style={filterSectionStyle}>
         <div style={filterGroupStyle}>
             <img src={"/ic-filter.svg"} alt="Filter" style={smallIconStyle} />
             <span style={filterLabelStyle}>Filter by:</span>
-<<<<<<< HEAD
-            <div style={filterButtonsStyle}>
-                {Object.values(Filter).map(f => (
-                    <button
-                        key={f}
-                        style={selectedFilter === f ? activeFilterButtonStyle : filterButtonStyle}
-                        onClick={() => setSelectedFilter(f)}
-                    >{f}</button>
-                ))}
-=======
    <div style={filterButtonsStyle}>
                 {Object.values(Filter).filter(f => !["Completed", "In Progress", "Pending", "Open"].includes(f)).map(f => {
                     if (f === "Status") {
@@ -1239,7 +1072,6 @@
                         </button>
                     );
                 })}
->>>>>>> 1e9b7887
             </div>
         </div>
         <div style={sortGroupStyle}>
@@ -1264,41 +1096,6 @@
                 style={page === currentPage ? activePaginationButtonStyle : paginationButtonStyle}
                 disabled={page === '...'}
             >{page}</button>
-<<<<<<< HEAD
-    fetchShifts();
-  }, []);
-
-  const formatLocation = (loc) => {
-    if (!loc) return "No location provided";
-
-    return [
-      loc.street,
-      loc.suburb,
-      loc.state,
-      loc.postcode
-    ].filter(Boolean).join(", ");
-  };
-
-  return (
-    <div style={{ padding: "40px" }}>
-      <h1>Manage Shifts</h1>
-
-      {/* navigate is used here → no warnings */}
-      <button onClick={() => navigate("/create-shift")}>
-        + Add Shift
-      </button>
-
-      <div style={{ marginTop: "20px" }}>
-        {shifts.map((s) => (
-          <div key={s.id} style={{ border: "1px solid #ccc", padding: "15px", marginBottom: "10px" }}>
-            <h3>{s.title}</h3>
-            <p><strong>Date:</strong> {s.date}</p>
-            <p><strong>Time:</strong> {s.startTime} - {s.endTime}</p>
-            <p><strong>Location:</strong> {s.location}</p>
-            <p><strong>Status:</strong> {s.status}</p>
-          </div>
-=======
->>>>>>> 1e9b7887
         ))}
       </div>
 );
