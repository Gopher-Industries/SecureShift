--- conflicted
+++ resolved
@@ -34,43 +34,31 @@
 });
 
 // Normalize shift data from backend
-<<<<<<< HEAD
-const normalizeShift = (s) => ({
-    id: s._id,
-    title: s.title || "--",
-    // Compose dateTime string for sorting
-    dateTime: s.date && s.startTime ? `${s.date} ${s.startTime}` : s.date || "",
-    location: s.location 
-        ? `${s.location.street}, ${s.location.suburb}, ${s.location.state}` 
-        : "--",
-    status: statusDisplayMap[s.status?.toLowerCase()] || "Open",
-    price: s.payRate != null ? `${s.payRate} p/h` : "--"
-});
-=======
 const normalizeShift = (s) => {
     let finalDate = null;
 
     if (s.date) {
-        const dateOnly = s.date.split("T")[0];     // "2025-01-10"
+        const dateOnly = s.date.split("T")[0];
         if (s.startTime) {
             finalDate = new Date(`${dateOnly}T${s.startTime}:00`);
         } else {
             finalDate = new Date(s.date);
         }
     }
+
     return {
-        // Compose dateTime string for sorting
         id: s._id,
         title: s.title || "--",
-        dateTime: finalDate,      
-        location: s.location 
-            ? [s.location.street, s.location.suburb, s.location.state].filter(Boolean).join(", ") 
+        dateTime: finalDate,
+        location: s.location
+            ? [s.location.street, s.location.suburb, s.location.state]
+                .filter(Boolean)
+                .join(", ")
             : "--",
         status: statusDisplayMap[s.status?.toLowerCase()] || "Open",
-        price: s.price || "--"
+        price: s.payRate != null ? `${s.payRate} p/h` : "--",
     };
 };
->>>>>>> d1b35346
 
 const ManageShift = () => {
     const navigate = useNavigate();
