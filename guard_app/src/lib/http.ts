<<<<<<< HEAD
import axios from "axios";
import { Platform } from 'react-native';
import { LocalStorage } from "./localStorage";

export const API_BASE_URL: string =
  (process.env.EXPO_PUBLIC_API_BASE_URL as string) ||
  (Platform.OS === 'android' ? 'http://10.0.2.2:5000' : 'http://localhost:5000'); // Local for android and ios simulator

export const API_PATH: string = '/api/v1';
=======
import AsyncStorage from '@react-native-async-storage/async-storage';
import axios from 'axios';
>>>>>>> 262726f4

// Create an Axios instance with a base URL and timeout
const http = axios.create({
  baseURL: API_BASE_URL + API_PATH, // API base URL from environment variable
  timeout: 20000, // 20 second timeout for requests
});

// Automatically attach JWT token from AsyncStorage to every request
http.interceptors.request.use(async (config) => {
<<<<<<< HEAD
  const token = await LocalStorage.getToken(); // Retrieve token from storage
=======
  const token = await AsyncStorage.getItem('auth_token'); // Retrieve token from storage
>>>>>>> 262726f4
  if (token) {
    config.headers.Authorization = `Bearer ${token}`; // Attach token to Authorization header
  }
  return config;
});

// Attach handler to catch 401 Unauthorized errors and auto logout
export function attach401Handler(onUnauthorized: () => void) {
  http.interceptors.response.use(
    (res) => res, // Pass successful responses through
    async (err) => {
      if (err?.response?.status === 401) {
<<<<<<< HEAD
        await LocalStorage.clearAll(); // Clear tokens on 401
=======
        await AsyncStorage.multiRemove(['auth_token', 'auth_user']); // Clear tokens on 401
>>>>>>> 262726f4
        onUnauthorized(); // Trigger logout handler (e.g., navigate to Login)
      }
      throw err; // Rethrow error for further handling
    },
  );
}

export default http; // Export configured Axios instance<|MERGE_RESOLUTION|>--- conflicted
+++ resolved
@@ -1,4 +1,3 @@
-<<<<<<< HEAD
 import axios from "axios";
 import { Platform } from 'react-native';
 import { LocalStorage } from "./localStorage";
@@ -8,10 +7,6 @@
   (Platform.OS === 'android' ? 'http://10.0.2.2:5000' : 'http://localhost:5000'); // Local for android and ios simulator
 
 export const API_PATH: string = '/api/v1';
-=======
-import AsyncStorage from '@react-native-async-storage/async-storage';
-import axios from 'axios';
->>>>>>> 262726f4
 
 // Create an Axios instance with a base URL and timeout
 const http = axios.create({
@@ -21,11 +16,7 @@
 
 // Automatically attach JWT token from AsyncStorage to every request
 http.interceptors.request.use(async (config) => {
-<<<<<<< HEAD
   const token = await LocalStorage.getToken(); // Retrieve token from storage
-=======
-  const token = await AsyncStorage.getItem('auth_token'); // Retrieve token from storage
->>>>>>> 262726f4
   if (token) {
     config.headers.Authorization = `Bearer ${token}`; // Attach token to Authorization header
   }
@@ -38,11 +29,7 @@
     (res) => res, // Pass successful responses through
     async (err) => {
       if (err?.response?.status === 401) {
-<<<<<<< HEAD
         await LocalStorage.clearAll(); // Clear tokens on 401
-=======
-        await AsyncStorage.multiRemove(['auth_token', 'auth_user']); // Clear tokens on 401
->>>>>>> 262726f4
         onUnauthorized(); // Trigger logout handler (e.g., navigate to Login)
       }
       throw err; // Rethrow error for further handling
