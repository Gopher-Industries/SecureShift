// src/navigation/AppNavigator.tsx
import { createNativeStackNavigator } from '@react-navigation/native-stack';
import React from 'react';

import AppTabs from './AppTabs';
import LoginScreen from '../screen/loginscreen';
import MessagesScreen from '../screen/MessagesScreen';
import NotificationsScreen from '../screen/NotificationsScreen';
import SettingsScreen from '../screen/SettingsScreen';
import SignupScreen from '../screen/signupscreen';
import SplashScreen from '../screen/SplashScreen';
import EditProfileScreen from '../screen/EditProfileScreen';

export type RootStackParamList = {
  AppTabs: undefined;
  Splash: undefined;
  Login: undefined;
  Signup: undefined;
  Settings: undefined;
<<<<<<< HEAD
  EditProfile: undefined;
=======
  Messages: undefined;
  Notifications: undefined;
>>>>>>> 262726f4
};

const Stack = createNativeStackNavigator<RootStackParamList>();

export default function AppNavigator() {
  return (
<<<<<<< HEAD
    <Stack.Navigator initialRouteName="Splash">
      <Stack.Screen name="Splash" component={SplashScreen} options={{ headerShown: false }} />
      <Stack.Screen name="Login" component={LoginScreen} options={{ headerShown: false }} />
      <Stack.Screen name="Signup" component={SignupScreen} options={{ title: 'Sign Up' }} />
      <Stack.Screen name="AppTabs" component={AppTabs} options={{ headerShown: false }} />
      <Stack.Screen name="Settings" component={SettingsScreen} options={{ title: 'Settings' }} />
      <Stack.Screen name="EditProfile" component={EditProfileScreen} options={{ headerShown: false }} />
=======
    <Stack.Navigator initialRouteName="Login" screenOptions={{ headerShown: false }}>
      <Stack.Screen name="AppTabs" component={AppTabs} />
      <Stack.Screen name="Splash" component={SplashScreen} />
      <Stack.Screen name="Login" component={LoginScreen} />
      <Stack.Screen name="Signup" component={SignupScreen} />
      <Stack.Screen
        name="Settings"
        component={SettingsScreen}
        options={{ headerShown: true, title: 'Settings' }}
      />
      <Stack.Screen
        name="Messages"
        component={MessagesScreen}
        options={{ headerShown: true, title: 'Messages' }}
      />
      <Stack.Screen
        name="Notifications"
        component={NotificationsScreen}
        options={{ headerShown: true, title: 'Notifications' }}
      />
>>>>>>> 262726f4
    </Stack.Navigator>
  );
}<|MERGE_RESOLUTION|>--- conflicted
+++ resolved
@@ -17,27 +17,15 @@
   Login: undefined;
   Signup: undefined;
   Settings: undefined;
-<<<<<<< HEAD
   EditProfile: undefined;
-=======
   Messages: undefined;
   Notifications: undefined;
->>>>>>> 262726f4
 };
 
 const Stack = createNativeStackNavigator<RootStackParamList>();
 
 export default function AppNavigator() {
   return (
-<<<<<<< HEAD
-    <Stack.Navigator initialRouteName="Splash">
-      <Stack.Screen name="Splash" component={SplashScreen} options={{ headerShown: false }} />
-      <Stack.Screen name="Login" component={LoginScreen} options={{ headerShown: false }} />
-      <Stack.Screen name="Signup" component={SignupScreen} options={{ title: 'Sign Up' }} />
-      <Stack.Screen name="AppTabs" component={AppTabs} options={{ headerShown: false }} />
-      <Stack.Screen name="Settings" component={SettingsScreen} options={{ title: 'Settings' }} />
-      <Stack.Screen name="EditProfile" component={EditProfileScreen} options={{ headerShown: false }} />
-=======
     <Stack.Navigator initialRouteName="Login" screenOptions={{ headerShown: false }}>
       <Stack.Screen name="AppTabs" component={AppTabs} />
       <Stack.Screen name="Splash" component={SplashScreen} />
@@ -58,7 +46,7 @@
         component={NotificationsScreen}
         options={{ headerShown: true, title: 'Notifications' }}
       />
->>>>>>> 262726f4
+      <Stack.Screen name="EditProfile" component={EditProfileScreen} options={{ headerShown: false }} />
     </Stack.Navigator>
   );
 }