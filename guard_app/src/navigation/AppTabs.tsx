// src/navigation/AppTabs.tsx
import { Ionicons } from '@expo/vector-icons';
import { createBottomTabNavigator } from '@react-navigation/bottom-tabs';
import React from 'react';
import { View, Text } from 'react-native';
<<<<<<< HEAD
import { BottomTabNavigationOptions, createBottomTabNavigator } from '@react-navigation/bottom-tabs';
import { Ionicons } from '@expo/vector-icons';
=======
>>>>>>> 262726f4

import HomeScreen from '../screen/HomeScreen';
import ProfileScreen from '../screen/ProfileScreen';
import ShiftsScreen from '../screen/ShiftsScreen';

export type AppTabParamList = {
  Home: undefined;
  Shifts: undefined;
  Profile: undefined;
};

const Tab = createBottomTabNavigator<AppTabParamList>();

export default function AppTabs() {
  return (
    <Tab.Navigator
      screenOptions={({ route }): BottomTabNavigationOptions => ({
        headerShown: true,
        tabBarIcon: ({ color, size }: { color: string; size: number }) => {
          const name =
            route.name === 'Home'
              ? ('home-outline' as const)
              : route.name === 'Shifts'
                ? ('briefcase-outline' as const)
                : ('person-outline' as const);
          return <Ionicons name={name} size={size} color={color} />;
        },
        tabBarActiveTintColor: '#1E3A8A',
        tabBarInactiveTintColor: '#888',
      })}
    >
      <Tab.Screen name="Home" component={HomeScreen} />
      <Tab.Screen name="Shifts" component={ShiftsScreen} />
      <Tab.Screen name="Profile" component={ProfileScreen} />
    </Tab.Navigator>
  );
}<|MERGE_RESOLUTION|>--- conflicted
+++ resolved
@@ -3,11 +3,6 @@
 import { createBottomTabNavigator } from '@react-navigation/bottom-tabs';
 import React from 'react';
 import { View, Text } from 'react-native';
-<<<<<<< HEAD
-import { BottomTabNavigationOptions, createBottomTabNavigator } from '@react-navigation/bottom-tabs';
-import { Ionicons } from '@expo/vector-icons';
-=======
->>>>>>> 262726f4
 
 import HomeScreen from '../screen/HomeScreen';
 import ProfileScreen from '../screen/ProfileScreen';
@@ -24,9 +19,9 @@
 export default function AppTabs() {
   return (
     <Tab.Navigator
-      screenOptions={({ route }): BottomTabNavigationOptions => ({
+      screenOptions={({ route }) => ({
         headerShown: true,
-        tabBarIcon: ({ color, size }: { color: string; size: number }) => {
+        tabBarIcon: ({ color, size }) => {
           const name =
             route.name === 'Home'
               ? ('home-outline' as const)
