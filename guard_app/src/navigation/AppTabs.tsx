--- conflicted
+++ resolved
@@ -1,13 +1,8 @@
 // src/navigation/AppTabs.tsx
-<<<<<<< HEAD
-=======
 import React from 'react';
 import { View, Text } from 'react-native';
 import { BottomTabNavigationOptions, createBottomTabNavigator } from '@react-navigation/bottom-tabs';
->>>>>>> 1dfaafe7
 import { Ionicons } from '@expo/vector-icons';
-import { createBottomTabNavigator } from '@react-navigation/bottom-tabs';
-import React from 'react';
 
 import HomeScreen from '../screen/HomeScreen';
 import ProfileScreen from '../screen/ProfileScreen';
@@ -26,20 +21,6 @@
     <Tab.Navigator
       screenOptions={({ route }): BottomTabNavigationOptions => ({
         headerShown: true,
-<<<<<<< HEAD
-        tabBarIcon: ({ color, size }) => {
-          let name: React.ComponentProps<typeof Ionicons>['name'];
-          switch (route.name) {
-            case 'Home':
-              name = 'home-outline';
-              break;
-            case 'Shifts':
-              name = 'briefcase-outline';
-              break;
-            default:
-              name = 'person-outline';
-          }
-=======
         tabBarIcon: ({ color, size }: { color: string; size: number }) => {
           const name =
             route.name === 'Home'
@@ -47,7 +28,6 @@
               : route.name === 'Shifts'
               ? ('briefcase-outline' as const)
               : ('person-outline' as const);
->>>>>>> 1dfaafe7
           return <Ionicons name={name} size={size} color={color} />;
         },
         tabBarActiveTintColor: '#1E3A8A',
@@ -59,4 +39,5 @@
       <Tab.Screen name="Profile" component={ProfileScreen} />
     </Tab.Navigator>
   );
-}+}
+ 