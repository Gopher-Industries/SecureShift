import { MaterialCommunityIcons } from '@expo/vector-icons';
import AsyncStorage from '@react-native-async-storage/async-storage';
import React, { useState } from 'react';
import {
  View,
  Text,
  TextInput,
  StyleSheet,
  Image,
  TouchableOpacity,
  KeyboardAvoidingView,
  Platform,
  Alert,
} from 'react-native';

<<<<<<< HEAD
// Added for token storage and login API
import { login as apiLogin, verifyOtp as apiVerifyOtp } from '../api/auth';
import { LocalStorage } from '../lib/localStorage';
=======
import {
  login as apiLogin,
  verifyOtp as apiVerifyOtp,
  getMe, // Added to fetch current user's profile
} from '../api/auth';
>>>>>>> 262726f4

export default function LoginScreen({ navigation }: any) {
  const [email, setEmail] = useState('');
  const [password, setPassword] = useState('');
  const [showPass, setShowPass] = useState(false);
  const [error, setError] = useState<string | null>(null);
  const [otpMode, setOtpMode] = useState(false);
  const [otp, setOtp] = useState('');
  const [submitting, setSubmitting] = useState(false);

  const validate = () => {
    const e = email.trim().toLowerCase();
    const emailOk = /^\S+@\S+\.\S+$/.test(e);
    if (!emailOk) return 'Please enter a valid email address.';
    if (password.length < 6) return 'Password must be at least 6 characters.';
    return null;
  };

  const goToApp = async () => {
    navigation.reset({ index: 0, routes: [{ name: 'AppTabs' as never }] });
  };

  const handleLogin = async () => {
    const msg = validate();
    if (msg) {
      setError(msg);
      Alert.alert('Invalid input', msg);
      return;
    }
    try {
      setSubmitting(true);
      const res = await apiLogin({ email: email.trim(), password });

      if (res.token) {
<<<<<<< HEAD
        await LocalStorage.setToken(res.token);
        await goToApp();
=======
        await AsyncStorage.setItem('auth_token', res.token); // Save token
        await goToApp(); // Direct login
>>>>>>> 262726f4
      } else {
        setOtpMode(true); // Switch to OTP input
        Alert.alert('OTP required', 'Please enter the code sent to your email.');
      }
    } catch (e: any) {
      const apiMsg = e?.response?.data?.message ?? e?.message ?? 'Try again';
      setError(apiMsg);
      Alert.alert('Login failed', apiMsg);
    } finally {
      setSubmitting(false);
    }
  };

  // OTP verification logic with license status check
  const handleVerifyOtp = async () => {
    if (!otp.trim()) {
      Alert.alert('OTP required', 'Enter your OTP code.');
      return;
    }
    try {
      setSubmitting(true);
      const res = await apiVerifyOtp({ email: email.trim(), otp: otp.trim() });

      const token = res.token;
      if (!token) throw new Error('No token returned');

      // Save token
      await AsyncStorage.setItem('auth_token', token);

<<<<<<< HEAD
      if (!res.token) throw new Error('No token returned');
      await LocalStorage.setToken(res.token);
      await goToApp();
=======
      // Fetch user profile to check license status
      const user = await getMe();
      const license = user?.license;

      if (!license) {
        Alert.alert('Error', 'License info not found.');
        return;
      }

      const status = license.status;
      const reason = license.rejectionReason;

      if (status === 'verified') {
        // If verified, go to app
        await goToApp();
      } else if (status === 'pending') {
        // If pending, show info message
        Alert.alert(
          'License Pending',
          'Your license is currently under review. You will be notified once it is verified.',
        );
      } else if (status === 'rejected') {
        // If rejected, show rejection reason
        Alert.alert(
          'License Rejected',
          `Your license was rejected.\n\nReason: ${reason || 'No reason provided'}.\n\nPlease check your email for more details.`,
        );
      } else {
        Alert.alert('Unknown License Status', `Status: ${status}`);
      }
>>>>>>> 262726f4
    } catch (e: any) {
      const apiMsg = e?.response?.data?.message ?? e?.message ?? 'Invalid or expired code';
      setError(apiMsg);
      Alert.alert('OTP verification failed', apiMsg);
    } finally {
      setSubmitting(false);
    }
  };

  return (
    <KeyboardAvoidingView
      style={styles.safe}
      behavior={Platform.OS === 'ios' ? 'padding' : undefined}
    >
      <View style={styles.container}>
        <Image source={require('../../assets/logo.png')} style={styles.logo} />
        <Text style={styles.subtitle}>Login with your email and password</Text>
        {error ? <Text style={styles.error}>{error}</Text> : null}

        {/* Email input */}
        <Text style={styles.label}>Email*</Text>
        <View style={styles.inputWrap}>
          <TextInput
            style={styles.input}
            placeholder="Enter your email"
            placeholderTextColor="#B9BDC7"
            keyboardType="email-address"
            autoCapitalize="none"
            value={email}
            onChangeText={(t) => {
              setEmail(t);
              if (otpMode) {
                setOtpMode(false);
                setOtp('');
              }
              if (error) setError(null);
            }}
            autoCorrect={false}
            textContentType="emailAddress"
          />
        </View>

        {/* Password input */}
        <Text style={[styles.label, styles.mt16]}>Password*</Text>
        <View style={styles.inputWrap}>
          <TextInput
            style={[styles.input, styles.padRight]}
            placeholder="Enter your password"
            placeholderTextColor="#B9BDC7"
            secureTextEntry={!showPass}
            value={password}
            onChangeText={(t) => {
              setPassword(t);
              if (error) setError(null);
            }}
            textContentType="password"
          />
          <TouchableOpacity
            onPress={() => setShowPass((s) => !s)}
            style={styles.eye}
            hitSlop={{ top: 12, bottom: 12, left: 12, right: 12 }}
          >
            <MaterialCommunityIcons
              name={showPass ? 'eye-off-outline' : 'eye-outline'}
              size={22}
              color="#6B7280"
            />
          </TouchableOpacity>
        </View>

        {/* Login button */}
        <TouchableOpacity
          style={[styles.button, submitting && { opacity: 0.6 }]}
          onPress={handleLogin}
          disabled={submitting}
        >
          <Text style={styles.buttonText}>{submitting ? 'Logging in...' : 'Login'}</Text>
        </TouchableOpacity>

        {/* OTP input */}
        {otpMode && (
          <>
            <Text style={styles.label}>Enter OTP*</Text>
            <View style={styles.inputWrap}>
              <TextInput
                style={styles.input}
                placeholder="123456"
                placeholderTextColor="#B9BDC7"
                keyboardType="number-pad"
                value={otp}
                onChangeText={setOtp}
              />
            </View>

            <TouchableOpacity
              style={[styles.button, { marginTop: 16 }, submitting && { opacity: 0.6 }]}
              onPress={handleVerifyOtp}
              disabled={submitting}
            >
              <Text style={styles.buttonText}>{submitting ? 'Verifying...' : 'Verify OTP'}</Text>
            </TouchableOpacity>
          </>
        )}

        <Text style={styles.footerText}>
          Don’t have an account?{' '}
          <Text style={styles.footerLink} onPress={() => navigation.navigate('Signup')}>
            Sign Up
          </Text>
        </Text>
      </View>
    </KeyboardAvoidingView>
  );
}

// Styles
const styles = StyleSheet.create({
  safe: { flex: 1, backgroundColor: '#F5F6FA' },
  container: { flex: 1, paddingHorizontal: 24, paddingTop: 80 },
  logo: { width: 150, height: 150, alignSelf: 'center', resizeMode: 'contain' },
  subtitle: { marginTop: 6, textAlign: 'center', color: '#6B7280' },
  error: { color: '#B00020', textAlign: 'center', marginTop: 12, fontWeight: '600' },
  label: { marginTop: 24, marginBottom: 8, color: '#111827', fontWeight: '600' },
  mt16: { marginTop: 16 },
  inputWrap: {
    backgroundColor: '#FFFFFF',
    borderRadius: 14,
    borderWidth: 1,
    borderColor: '#E5E7EB',
    paddingHorizontal: 14,
    height: 56,
    justifyContent: 'center',
    shadowColor: '#000',
    shadowOpacity: 0.04,
    shadowRadius: 8,
    shadowOffset: { width: 0, height: 2 },
    elevation: 1,
  },
  input: { fontSize: 16, color: '#111827' },
  padRight: { paddingRight: 44 },
  eye: { position: 'absolute', right: 14, height: 56, justifyContent: 'center' },
  button: {
    marginTop: 28,
    height: 58,
    borderRadius: 999,
    backgroundColor: '#274289',
    alignItems: 'center',
    justifyContent: 'center',
  },
  buttonText: { color: '#FFFFFF', fontSize: 16, fontWeight: '600' },
  footerText: { textAlign: 'center', marginTop: 22, color: '#111827' },
  footerLink: { fontWeight: '700' },
});<|MERGE_RESOLUTION|>--- conflicted
+++ resolved
@@ -13,17 +13,11 @@
   Alert,
 } from 'react-native';
 
-<<<<<<< HEAD
-// Added for token storage and login API
-import { login as apiLogin, verifyOtp as apiVerifyOtp } from '../api/auth';
-import { LocalStorage } from '../lib/localStorage';
-=======
 import {
   login as apiLogin,
   verifyOtp as apiVerifyOtp,
   getMe, // Added to fetch current user's profile
 } from '../api/auth';
->>>>>>> 262726f4
 
 export default function LoginScreen({ navigation }: any) {
   const [email, setEmail] = useState('');
@@ -58,13 +52,8 @@
       const res = await apiLogin({ email: email.trim(), password });
 
       if (res.token) {
-<<<<<<< HEAD
-        await LocalStorage.setToken(res.token);
-        await goToApp();
-=======
         await AsyncStorage.setItem('auth_token', res.token); // Save token
         await goToApp(); // Direct login
->>>>>>> 262726f4
       } else {
         setOtpMode(true); // Switch to OTP input
         Alert.alert('OTP required', 'Please enter the code sent to your email.');
@@ -94,11 +83,6 @@
       // Save token
       await AsyncStorage.setItem('auth_token', token);
 
-<<<<<<< HEAD
-      if (!res.token) throw new Error('No token returned');
-      await LocalStorage.setToken(res.token);
-      await goToApp();
-=======
       // Fetch user profile to check license status
       const user = await getMe();
       const license = user?.license;
@@ -129,7 +113,6 @@
       } else {
         Alert.alert('Unknown License Status', `Status: ${status}`);
       }
->>>>>>> 262726f4
     } catch (e: any) {
       const apiMsg = e?.response?.data?.message ?? e?.message ?? 'Invalid or expired code';
       setError(apiMsg);
