import AsyncStorage from '@react-native-async-storage/async-storage';
import { createMaterialTopTabNavigator } from '@react-navigation/material-top-tabs';
import { useFocusEffect } from '@react-navigation/native';
import React, { useState, useCallback } from 'react';
import {
  View,
  Text,
  TextInput,
  FlatList,
  TouchableOpacity,
  StyleSheet,
  Modal,
  Pressable,
  ActivityIndicator,
  Alert,
} from 'react-native';
<<<<<<< HEAD
=======
// Auto refresh when navigating back
>>>>>>> e990a2a1

import { listShifts, myShifts, applyToShift, type ShiftDto } from '../api/shifts';
import { COLORS } from '../theme/colors';
import { formatDate } from '../utils/date';
<<<<<<< HEAD
=======
// From Shifts API
>>>>>>> e990a2a1

function parseJwt(token: string) {
  try {
    const base64Url = token.split('.')[1];
    const base64 = base64Url.replace(/-/g, '+').replace(/_/g, '/');
    // eslint-disable-next-line no-undef
    const jsonPayload = decodeURIComponent(
      atob(base64)
        .split('')
<<<<<<< HEAD
        .map((c) => `%${`00${c.charCodeAt(0).toString(16)}`.slice(-2)}`)
=======
        .map((c) => '%' + ('00' + c.charCodeAt(0).toString(16)).slice(-2))
>>>>>>> e990a2a1
        .join(''),
    );
    return JSON.parse(jsonPayload);
  } catch (_e) {
    return null;
  }
}

type AppliedShift = {
  id: string;
  title: string;
  company: string;
  site: string;
  rate: string;
  date: string;
  time: string;
  status?: 'Pending' | 'Confirmed' | 'Rejected';
};

type CompletedShift = {
  id: string;
  title: string;
  company: string;
  site: string;
  rate: string;
  date: string;
  time: string;
  rated: boolean;
  rating: number;
};

<<<<<<< HEAD
type ShiftFilters = {
  status: null | 'Pending' | 'Confirmed' | 'Rejected';
  company: string[];
  site: string[];
};
=======
/* To rate helper to backend */
const toRate = (r?: number | string) => (typeof r === 'number' ? `$${r} p/h` : (r ?? '$—'));
>>>>>>> e990a2a1

type FilterableShift = {
  title: string;
  company: string;
  site: string;
  status?: string;
};

// Show Apply only for shifts that have not been applied for
const canApply = (st?: AppliedShift['status']) => !st;

// Applied / My Shifts
function mapMineShifts(s: ShiftDto[] | unknown, myUid: string): AppliedShift[] {
  // Make sure we always work with ShiftDto[]
  const arr = (Array.isArray(s) ? s : []) as ShiftDto[];

  return arr
    .filter((x) => x.status !== 'completed')
    .map((x) => {
      let status: AppliedShift['status'] | undefined;

<<<<<<< HEAD
      // Safely extract acceptedId
      let acceptedId = '';
      if (x.acceptedBy && typeof x.acceptedBy === 'object' && '_id' in x.acceptedBy) {
        acceptedId = (x.acceptedBy as { _id?: string })._id ?? '';
      } else if (x.acceptedBy != null) {
        acceptedId = String(x.acceptedBy);
      }
=======
      const acceptedId =
        typeof x.acceptedBy === 'object' ? x.acceptedBy?._id : String(x.acceptedBy ?? '');
      const applicants = Array.isArray(x.applicants)
        ? x.applicants.map((a) => (typeof a === 'object' ? a._id : String(a)))
        : [];
>>>>>>> e990a2a1

      // Safely normalise applicants to string IDs
      const applicants: string[] = Array.isArray(x.applicants)
        ? x.applicants.map((a: unknown) => {
            if (a && typeof a === 'object' && '_id' in a) {
              return (a as { _id?: string })._id ?? '';
            }
            return String(a ?? '');
          })
        : [];

      // Decide status
      if (x.status === 'assigned' && acceptedId === myUid) {
        status = 'Confirmed';
      } else if (x.status === 'assigned' && applicants.includes(myUid)) {
        status = 'Rejected';
      } else if (x.status === 'applied') {
        status = 'Pending';
      }

      return {
        id: x._id,
        title: x.title,
        company: x.createdBy?.company ?? '—',
        site: x.location
          ? `${x.location.suburb ?? ''} ${x.location.state ?? ''}`.trim() || '—'
          : '—',
        rate: typeof x.payRate === 'number' ? `$${x.payRate} p/h` : (x.payRate ?? '$—'),
        date: x.date,
        time: `${x.startTime} - ${x.endTime}`,
        status,
      };
    });
}

// Global list = "Available"
function mapGlobalShifts(s: ShiftDto[] | unknown, myIds: Set<string>): AppliedShift[] {
  const arr = Array.isArray(s) ? s : [];
  return arr
    .filter((x) => ['open', 'applied'].includes((x.status ?? 'open').toLowerCase()))
    .filter((x) => !myIds.has(x._id))
    .map((x) => ({
      id: x._id,
      title: x.title,
      company: x.createdBy?.company ?? '—',
      site: x.location ? `${x.location.suburb ?? ''} ${x.location.state ?? ''}`.trim() || '—' : '—',
      rate: typeof x.payRate === 'number' ? `$${x.payRate} p/h` : (x.payRate ?? '$—'),
      date: x.date,
      time: `${x.startTime} - ${x.endTime}`,
      status: undefined,
    }));
}

// Completed Shifts
function mapCompleted(s: ShiftDto[] | unknown): CompletedShift[] {
  const arr = Array.isArray(s) ? s : [];
  return arr
    .filter((x) => x.status === 'completed')
    .map((x) => ({
      id: x._id,
      title: x.title,
      company: x.createdBy?.company ?? '—',
      site: x.location ? `${x.location.suburb ?? ''} ${x.location.state ?? ''}`.trim() || '—' : '—',
      rate: typeof x.payRate === 'number' ? `$${x.payRate} p/h` : (x.payRate ?? '$—'),
      date: x.date,
      time: `${x.startTime} - ${x.endTime}`,
      rated: false,
      rating: 0,
    }));
}

// FilterModal with FlatList
type FilterModalProps = {
  visible: boolean;
  onClose: () => void;
  filters: ShiftFilters;
  setFilters: React.Dispatch<React.SetStateAction<ShiftFilters>>;
  data: { company: string; site: string }[];
};

function FilterModal({ visible, onClose, filters, setFilters, data }: FilterModalProps) {
  const toggleStatus = (status: 'Pending' | 'Confirmed' | 'Rejected') => {
    setFilters((prev) => ({ ...prev, status: prev.status === status ? null : status }));
  };

  const toggleItem = (field: 'company' | 'site', item: string) => {
    setFilters((prev) => {
      const current = prev[field];
      const updated = current.includes(item)
        ? current.filter((i) => i !== item)
        : [...current, item];
      return { ...prev, [field]: updated };
    });
  };

  const resetFilters = () => {
    setFilters({ status: null, company: [], site: [] });
    onClose();
  };

  const companies = [...new Set(data.map((s) => s.company).filter(Boolean))];
  const sites = [...new Set(data.map((s) => s.site).filter(Boolean))];

  return (
    <Modal transparent animationType="slide" visible={visible}>
      <View style={s.modalOverlay}>
        <View style={s.modalContent}>
          <Text style={s.modalTitle}>Filter Shifts</Text>

          <Text style={s.modalLabel}>Status</Text>
          <View style={s.rowSpace}>
            {['Pending', 'Confirmed', 'Rejected'].map((status) => (
              <Pressable
                key={status}
                style={[s.tag, filters.status === status && s.tagSelected]}
<<<<<<< HEAD
                onPress={() => toggleStatus(status as 'Pending' | 'Confirmed' | 'Rejected')}
=======
                onPress={() => toggleStatus(status)}
>>>>>>> e990a2a1
              >
                <Text>{status}</Text>
              </Pressable>
            ))}
          </View>

          <Text style={s.modalLabel}>Company</Text>
          <FlatList
            horizontal
            data={companies}
            keyExtractor={(item) => item}
            renderItem={({ item }) => (
              <TouchableOpacity
                style={[s.tag, filters.company.includes(item) && s.tagSelected]}
                onPress={() => toggleItem('company', item)}
              >
                <Text>{item}</Text>
              </TouchableOpacity>
            )}
          />

          <Text style={s.modalLabel}>Location</Text>
          <FlatList
            horizontal
            data={sites}
            keyExtractor={(item) => item}
            renderItem={({ item }) => (
              <TouchableOpacity
                style={[s.tag, filters.site.includes(item) && s.tagSelected]}
                onPress={() => toggleItem('site', item)}
              >
                <Text>{item}</Text>
              </TouchableOpacity>
            )}
          />

          <Pressable onPress={resetFilters} style={[s.modalCloseBtn, { backgroundColor: '#ccc' }]}>
            <Text style={{ color: '#000', fontWeight: 'bold' }}>Reset Filters</Text>
          </Pressable>

          <Pressable onPress={onClose} style={s.modalCloseBtn}>
            <Text style={s.modalCloseText}>Apply Filters</Text>
          </Pressable>
        </View>
      </View>
    </Modal>
  );
}

<<<<<<< HEAD
function filterShifts<T extends FilterableShift>(data: T[], q: string, filters: ShiftFilters): T[] {
  const qLower = q.toLowerCase();

  return data.filter((x) => {
    const qMatch = (x.title + x.company + x.site).toLowerCase().includes(qLower);

    const statusMatch = !filters.status || x.status === filters.status;
    const companyMatch = filters.company.length === 0 || filters.company.includes(x.company);
=======
function filterShifts(data, q, filters) {
  return data.filter((x) => {
    const qMatch = (x.title + x.createdBy?.company + x.site)
      .toLowerCase()
      .includes(q.toLowerCase());
    const statusMatch = !filters.status || x.status === filters.status;
    const companyMatch =
      filters.company.length === 0 || filters.company.includes(x.createdBy?.company);
>>>>>>> e990a2a1
    const siteMatch = filters.site.length === 0 || filters.site.includes(x.site);

    return qMatch && statusMatch && companyMatch && siteMatch;
  });
}

// Search Bar (Shared for each tab)
type SearchProps = {
  q: string;
  setQ: (value: string) => void;
  onFilterPress: () => void;
};

function Search({ q, setQ, onFilterPress }: SearchProps) {
  return (
    <View style={s.searchRow}>
      <TextInput
        value={q}
        onChangeText={setQ}
        placeholder="Search shifts..."
        placeholderTextColor="#A0A7B1"
        style={s.search}
        accessibilityLabel="Search shifts"
        accessibilityRole="search"
      />
      <TouchableOpacity
        onPress={onFilterPress}
        style={s.filterBtn}
        accessibilityRole="button"
        accessibilityLabel="Open filter options"
      >
        <Text style={s.filterText}>☰</Text>
      </TouchableOpacity>
    </View>
  );
}

<<<<<<< HEAD
type CardProps = React.PropsWithChildren<{
=======
function Card({
  title,
  company,
  site,
  rate,
  children,
  onApply,
}: React.PropsWithChildren<{
>>>>>>> e990a2a1
  title: string;
  company: string;
  site: string;
  rate: string;
  onApply?: () => void;
<<<<<<< HEAD
}>;

function Card({ title, company, site, rate, children, onApply }: CardProps) {
=======
}>) {
>>>>>>> e990a2a1
  return (
    <View style={s.card}>
      <View style={s.headerRow}>
        <View style={{ flex: 1 }}>
          <Text style={s.title}>{title}</Text>
          <Text style={s.muted}>{company}</Text>
          <Text style={s.muted}>{site}</Text>
        </View>
        <Text style={s.rate}>{rate}</Text>
      </View>
      {children}
      {onApply && (
        <TouchableOpacity style={s.applyBtn} onPress={onApply}>
          <Text style={s.applyText}>Apply</Text>
        </TouchableOpacity>
      )}
    </View>
  );
}

// Applied tab
function AppliedTab() {
  const [q, setQ] = useState('');
  const [showFilters, setShowFilters] = useState(false);
<<<<<<< HEAD
  const [filters, setFilters] = useState<ShiftFilters>({
    status: null,
    company: [],
    site: [],
=======
  const [filters, setFilters] = useState({
    status: null as null | 'Pending' | 'Confirmed' | 'Rejected',
    company: [] as string[],
    site: [] as string[],
>>>>>>> e990a2a1
  });

  const [rows, setRows] = useState<AppliedShift[]>([]);
  const [loading, setLoading] = useState(false);
  const [err, setErr] = useState<string | null>(null);

  const fetchData = useCallback(async () => {
    try {
      setLoading(true);
      setErr(null);

<<<<<<< HEAD
      const token = await AsyncStorage.getItem('auth_token');
      if (!token) {
        throw new Error('No auth token found in storage');
      }

      const decoded = parseJwt(token);
      const myUid = decoded?.id;
      if (!myUid) {
        throw new Error('No user ID in token');
      }
=======
      // Fetch User Data
      const token = await AsyncStorage.getItem('auth_token');
      if (!token) throw new Error('No auth token found in storage');

      const decoded = parseJwt(token);
      const myUid = decoded?.id;
      if (!myUid) throw new Error('No user ID in token');
>>>>>>> e990a2a1

      const [mine, allResp] = await Promise.all([myShifts(), listShifts()]);

      const mineMapped = mapMineShifts(mine, myUid);
      const myIds = new Set(mineMapped.map((m) => m.id));
      const globalMapped = mapGlobalShifts(allResp.items, myIds);

      const merged: AppliedShift[] = [];
      const seen = new Set<string>();

      [...mineMapped, ...globalMapped].forEach((shift) => {
        if (!seen.has(shift.id)) {
          seen.add(shift.id);
          merged.push(shift);
        }
      });

      setRows(merged);
    } catch (e: unknown) {
      const message =
        typeof e === 'object' && e !== null && 'response' in e && (e as any).response?.data?.message
          ? (e as any).response.data.message
          : e instanceof Error
            ? e.message
            : 'Failed to load shifts';
      setErr(message);
    } finally {
      setLoading(false);
    }
  }, []);

  useFocusEffect(
    useCallback(() => {
      fetchData();
    }, [fetchData]),
  );

  const colorFor = (st?: AppliedShift['status']) => {
    if (!st) return COLORS.link;
    if (st === 'Pending') return COLORS.status.pending;
    if (st === 'Confirmed') return COLORS.status.confirmed;
    return COLORS.status.rejected;
  };

  const filtered = filterShifts(rows, q, filters);

  const onApplyPress = async (id: string) => {
    try {
<<<<<<< HEAD
=======
      // optimistic: set pending
>>>>>>> e990a2a1
      setRows((prev) => prev.map((r) => (r.id === id ? { ...r, status: 'Pending' } : r)));

      const res = await applyToShift(id);
      const newStatus = (res?.shift?.status ?? '').toString().toLowerCase();

<<<<<<< HEAD
=======
      // trust backend-mapped status ('pending' for guard)
>>>>>>> e990a2a1
      setRows((prev) =>
        prev.map((r) =>
          r.id === id
            ? {
                ...r,
                status:
                  newStatus === 'pending'
                    ? 'Pending'
                    : newStatus === 'confirmed'
                      ? 'Confirmed'
                      : newStatus === 'rejected'
                        ? 'Rejected'
                        : r.status,
              }
            : r,
        ),
      );

      Alert.alert('Applied', 'Your application has been sent.');
<<<<<<< HEAD
    } catch (e: unknown) {
      const message =
        typeof e === 'object' && e !== null && 'response' in e && (e as any).response?.data?.message
          ? (e as any).response.data.message
          : e instanceof Error
            ? e.message
            : 'Failed to apply';

      setErr(message);
=======
      // optional: background refresh later, not immediately
      // await fetchData();
    } catch (e: any) {
      setErr(e?.response?.data?.message ?? e?.message ?? 'Failed to apply');
      // rollback on error
>>>>>>> e990a2a1
      setRows((prev) => prev.map((r) => (r.id === id ? { ...r, status: undefined } : r)));
    }
  };

  return (
    <View style={s.screen}>
      <Search q={q} setQ={setQ} onFilterPress={() => setShowFilters(true)} />

      {loading && <ActivityIndicator style={{ marginTop: 12 }} />}
      {err && !loading && <Text style={{ color: '#B00020', marginVertical: 8 }}>{err}</Text>}
      {!loading && !err && filtered.length === 0 && (
        <Text style={{ color: COLORS.muted, marginTop: 12 }}>No shifts found.</Text>
      )}

      <FlatList
        data={filtered}
        keyExtractor={(i) => i.id}
        contentContainerStyle={{ paddingBottom: 24 }}
        renderItem={({ item }) => (
          <Card
            title={item.title}
            company={item.company}
            site={item.site}
            rate={item.rate}
            onApply={canApply(item.status) ? () => onApplyPress(item.id) : undefined}
          >
            <Text style={s.status}>
              <Text style={{ color: '#000' }}>Status: </Text>
              <Text style={{ color: colorFor(item.status) }}>{item.status ?? 'Available'}</Text>
            </Text>
            <View style={s.row}>
              <Text style={s.muted}>{formatDate(item.date)}</Text>
              <Text style={s.dot}> • </Text>
              <Text style={s.muted}>{item.time}</Text>
            </View>
          </Card>
        )}
      />

      <FilterModal
        visible={showFilters}
        onClose={() => setShowFilters(false)}
        filters={filters}
        setFilters={setFilters}
        data={rows}
      />
    </View>
  );
}

function Stars({ n }: { n: number }) {
  return (
    <Text style={{ color: COLORS.link }}>
      {'★'.repeat(n)}
      {'☆'.repeat(5 - n)}
    </Text>
  );
}

// Completed Tab
function CompletedTab() {
  const [q, setQ] = useState('');
  const [showFilters, setShowFilters] = useState(false);
<<<<<<< HEAD
  const [filters, setFilters] = useState<ShiftFilters>({
    status: null,
    company: [],
    site: [],
=======
  const [filters, setFilters] = useState({
    status: null,
    company: [] as string[],
    site: [] as string[],
>>>>>>> e990a2a1
  });

  const [rows, setRows] = useState<CompletedShift[]>([]);
  const [loading, setLoading] = useState(false);
  const [err, setErr] = useState<string | null>(null);

  const fetchData = useCallback(async () => {
    try {
      setLoading(true);
      setErr(null);

      const resp = await myShifts('past');
      const completedMapped = mapCompleted(resp);

      setRows(completedMapped);
    } catch (e: unknown) {
      const message =
        typeof e === 'object' && e !== null && 'response' in e && (e as any).response?.data?.message
          ? (e as any).response.data.message
          : e instanceof Error
            ? e.message
            : 'Failed to load shifts';

      setErr(message);
    } finally {
      setLoading(false);
    }
  }, []);

  useFocusEffect(
    useCallback(() => {
      fetchData();
    }, [fetchData]),
  );

  const filtered = filterShifts(rows, q, filters);

  return (
    <View style={s.screen}>
      <Search q={q} setQ={setQ} onFilterPress={() => setShowFilters(true)} />

      {loading && <ActivityIndicator style={{ marginTop: 12 }} />}
      {err && !loading && <Text style={{ color: '#B00020', marginVertical: 8 }}>{err}</Text>}
      {!loading && !err && filtered.length === 0 && (
        <Text style={{ color: COLORS.muted, marginTop: 12 }}>No completed shifts yet.</Text>
      )}

      <FlatList
        data={filtered}
        keyExtractor={(i) => i.id}
        contentContainerStyle={{ paddingBottom: 24 }}
        renderItem={({ item }) => (
          <View style={s.card}>
            <View style={s.headerRow}>
              <View style={{ flex: 1 }}>
                <Text style={s.title}>{item.title}</Text>
                <Text style={s.muted}>{item.company}</Text>
                <Text style={s.muted}>{item.site}</Text>
              </View>
              <Text style={s.rate}>{item.rate}</Text>
            </View>
            <View style={s.rowSpace}>
              <Text style={s.status}>
                <Text style={{ color: '#000' }}>Status: </Text>
                <Text style={{ color: COLORS.link }}>
                  Completed {item.rated ? '(Rated)' : '(Unrated)'}
                </Text>
              </Text>
              <Stars n={item.rating} />
            </View>
            <View style={s.row}>
              <Text style={s.muted}>{formatDate(item.date)}</Text>
              <Text style={s.dot}> • </Text>
              <Text style={s.muted}>{item.time}</Text>
            </View>
          </View>
        )}
      />

      <FilterModal
        visible={showFilters}
        onClose={() => setShowFilters(false)}
        filters={filters}
        setFilters={setFilters}
        data={rows}
      />
    </View>
  );
}

const Top = createMaterialTopTabNavigator();

export default function ShiftScreen() {
  return (
    <Top.Navigator
      screenOptions={({ route }) => ({
        tabBarAccessibilityLabel: `${route.name} tab`,
        tabBarStyle: {
          backgroundColor: '#E7E7EB',
          borderRadius: 12,
          marginHorizontal: 12,
          marginTop: 8,
          overflow: 'hidden',
        },
        tabBarIndicatorStyle: {
<<<<<<< HEAD
          backgroundColor: '#274289',
          height: '100%',
=======
          backgroundColor: '#274289', // blue background
          height: '100%', // fill the tab height
>>>>>>> e990a2a1
          borderRadius: 12,
        },
        tabBarLabelStyle: {
          fontWeight: '700',
          textTransform: 'none',
        },
<<<<<<< HEAD
        tabBarActiveTintColor: '#fff',
        tabBarInactiveTintColor: '#000',
=======
        tabBarActiveTintColor: '#fff', // white text when active
        tabBarInactiveTintColor: '#000', // black text when inactive
>>>>>>> e990a2a1
      })}
    >
      <Top.Screen name="Applied" component={AppliedTab} />
      <Top.Screen name="Completed" component={CompletedTab} />
    </Top.Navigator>
  );
}

<<<<<<< HEAD
=======
/* Styles */
>>>>>>> e990a2a1
const s = StyleSheet.create({
  screen: { flex: 1, backgroundColor: COLORS.bg, paddingHorizontal: 16, paddingTop: 8 },

  searchRow: { flexDirection: 'row', alignItems: 'center', marginBottom: 12 },
  search: {
    flex: 1,
    backgroundColor: '#fff',
    borderRadius: 12,
    height: 44,
    paddingHorizontal: 12,
    borderWidth: 1,
    borderColor: '#E5E7EB',
  },
  filterBtn: {
    marginLeft: 8,
    width: 40,
    height: 44,
    borderRadius: 10,
    backgroundColor: '#fff',
    borderWidth: 1,
    borderColor: '#E5E7EB',
    alignItems: 'center',
    justifyContent: 'center',
  },
  filterText: {
    fontSize: 18,
    color: COLORS.text,
  },

  card: {
    backgroundColor: COLORS.card,
    borderRadius: 14,
    padding: 12,
    marginVertical: 8,
    elevation: 2,
    shadowColor: '#000',
    shadowOpacity: 0.05,
    shadowRadius: 8,
  },
  headerRow: { flexDirection: 'row', alignItems: 'center' },
  title: { fontSize: 16, fontWeight: '800', color: COLORS.text },
  muted: { color: COLORS.muted },
  rate: { fontSize: 15, fontWeight: '800', color: COLORS.rate },

  row: { flexDirection: 'row', alignItems: 'center', marginTop: 6 },
  rowSpace: {
    flexDirection: 'row',
    justifyContent: 'space-between',
    alignItems: 'center',
    marginTop: 6,
  },
  dot: { color: COLORS.muted },

  status: { marginTop: 6, color: COLORS.muted },

<<<<<<< HEAD
=======
  // Filter Menu Styles
>>>>>>> e990a2a1
  modalOverlay: {
    flex: 1,
    backgroundColor: 'rgba(0,0,0,0.5)',
    justifyContent: 'center',
    alignItems: 'center',
  },
  modalContent: { width: '90%', backgroundColor: '#fff', padding: 20, borderRadius: 12 },
  modalTitle: { fontSize: 18, fontWeight: 'bold', marginBottom: 10 },
  modalLabel: { marginTop: 10, fontWeight: '600' },
  tag: { padding: 8, marginRight: 6, backgroundColor: '#eee', borderRadius: 20 },
  tagSelected: { backgroundColor: COLORS.primary },
  modalCloseBtn: {
    marginTop: 20,
    backgroundColor: COLORS.primary,
    padding: 10,
    borderRadius: 8,
    alignItems: 'center',
  },
  modalCloseText: { color: '#fff', fontWeight: 'bold' },

<<<<<<< HEAD
=======
  // Apply
>>>>>>> e990a2a1
  applyBtn: {
    marginTop: 10,
    backgroundColor: COLORS.primary,
    borderRadius: 10,
    paddingVertical: 10,
    alignItems: 'center',
  },
  applyText: { color: '#fff', fontWeight: '700' },
});<|MERGE_RESOLUTION|>--- conflicted
+++ resolved
@@ -14,18 +14,12 @@
   ActivityIndicator,
   Alert,
 } from 'react-native';
-<<<<<<< HEAD
-=======
 // Auto refresh when navigating back
->>>>>>> e990a2a1
 
 import { listShifts, myShifts, applyToShift, type ShiftDto } from '../api/shifts';
 import { COLORS } from '../theme/colors';
 import { formatDate } from '../utils/date';
-<<<<<<< HEAD
-=======
 // From Shifts API
->>>>>>> e990a2a1
 
 function parseJwt(token: string) {
   try {
@@ -35,11 +29,8 @@
     const jsonPayload = decodeURIComponent(
       atob(base64)
         .split('')
-<<<<<<< HEAD
         .map((c) => `%${`00${c.charCodeAt(0).toString(16)}`.slice(-2)}`)
-=======
         .map((c) => '%' + ('00' + c.charCodeAt(0).toString(16)).slice(-2))
->>>>>>> e990a2a1
         .join(''),
     );
     return JSON.parse(jsonPayload);
@@ -71,16 +62,13 @@
   rating: number;
 };
 
-<<<<<<< HEAD
 type ShiftFilters = {
   status: null | 'Pending' | 'Confirmed' | 'Rejected';
   company: string[];
   site: string[];
 };
-=======
 /* To rate helper to backend */
 const toRate = (r?: number | string) => (typeof r === 'number' ? `$${r} p/h` : (r ?? '$—'));
->>>>>>> e990a2a1
 
 type FilterableShift = {
   title: string;
@@ -102,7 +90,6 @@
     .map((x) => {
       let status: AppliedShift['status'] | undefined;
 
-<<<<<<< HEAD
       // Safely extract acceptedId
       let acceptedId = '';
       if (x.acceptedBy && typeof x.acceptedBy === 'object' && '_id' in x.acceptedBy) {
@@ -110,13 +97,11 @@
       } else if (x.acceptedBy != null) {
         acceptedId = String(x.acceptedBy);
       }
-=======
       const acceptedId =
         typeof x.acceptedBy === 'object' ? x.acceptedBy?._id : String(x.acceptedBy ?? '');
       const applicants = Array.isArray(x.applicants)
         ? x.applicants.map((a) => (typeof a === 'object' ? a._id : String(a)))
         : [];
->>>>>>> e990a2a1
 
       // Safely normalise applicants to string IDs
       const applicants: string[] = Array.isArray(x.applicants)
@@ -232,11 +217,8 @@
               <Pressable
                 key={status}
                 style={[s.tag, filters.status === status && s.tagSelected]}
-<<<<<<< HEAD
                 onPress={() => toggleStatus(status as 'Pending' | 'Confirmed' | 'Rejected')}
-=======
                 onPress={() => toggleStatus(status)}
->>>>>>> e990a2a1
               >
                 <Text>{status}</Text>
               </Pressable>
@@ -286,7 +268,6 @@
   );
 }
 
-<<<<<<< HEAD
 function filterShifts<T extends FilterableShift>(data: T[], q: string, filters: ShiftFilters): T[] {
   const qLower = q.toLowerCase();
 
@@ -295,7 +276,6 @@
 
     const statusMatch = !filters.status || x.status === filters.status;
     const companyMatch = filters.company.length === 0 || filters.company.includes(x.company);
-=======
 function filterShifts(data, q, filters) {
   return data.filter((x) => {
     const qMatch = (x.title + x.createdBy?.company + x.site)
@@ -304,7 +284,6 @@
     const statusMatch = !filters.status || x.status === filters.status;
     const companyMatch =
       filters.company.length === 0 || filters.company.includes(x.createdBy?.company);
->>>>>>> e990a2a1
     const siteMatch = filters.site.length === 0 || filters.site.includes(x.site);
 
     return qMatch && statusMatch && companyMatch && siteMatch;
@@ -342,9 +321,7 @@
   );
 }
 
-<<<<<<< HEAD
 type CardProps = React.PropsWithChildren<{
-=======
 function Card({
   title,
   company,
@@ -353,19 +330,15 @@
   children,
   onApply,
 }: React.PropsWithChildren<{
->>>>>>> e990a2a1
   title: string;
   company: string;
   site: string;
   rate: string;
   onApply?: () => void;
-<<<<<<< HEAD
 }>;
 
 function Card({ title, company, site, rate, children, onApply }: CardProps) {
-=======
 }>) {
->>>>>>> e990a2a1
   return (
     <View style={s.card}>
       <View style={s.headerRow}>
@@ -390,17 +363,14 @@
 function AppliedTab() {
   const [q, setQ] = useState('');
   const [showFilters, setShowFilters] = useState(false);
-<<<<<<< HEAD
   const [filters, setFilters] = useState<ShiftFilters>({
     status: null,
     company: [],
     site: [],
-=======
   const [filters, setFilters] = useState({
     status: null as null | 'Pending' | 'Confirmed' | 'Rejected',
     company: [] as string[],
     site: [] as string[],
->>>>>>> e990a2a1
   });
 
   const [rows, setRows] = useState<AppliedShift[]>([]);
@@ -412,7 +382,6 @@
       setLoading(true);
       setErr(null);
 
-<<<<<<< HEAD
       const token = await AsyncStorage.getItem('auth_token');
       if (!token) {
         throw new Error('No auth token found in storage');
@@ -423,7 +392,6 @@
       if (!myUid) {
         throw new Error('No user ID in token');
       }
-=======
       // Fetch User Data
       const token = await AsyncStorage.getItem('auth_token');
       if (!token) throw new Error('No auth token found in storage');
@@ -431,7 +399,6 @@
       const decoded = parseJwt(token);
       const myUid = decoded?.id;
       if (!myUid) throw new Error('No user ID in token');
->>>>>>> e990a2a1
 
       const [mine, allResp] = await Promise.all([myShifts(), listShifts()]);
 
@@ -480,19 +447,13 @@
 
   const onApplyPress = async (id: string) => {
     try {
-<<<<<<< HEAD
-=======
       // optimistic: set pending
->>>>>>> e990a2a1
       setRows((prev) => prev.map((r) => (r.id === id ? { ...r, status: 'Pending' } : r)));
 
       const res = await applyToShift(id);
       const newStatus = (res?.shift?.status ?? '').toString().toLowerCase();
 
-<<<<<<< HEAD
-=======
       // trust backend-mapped status ('pending' for guard)
->>>>>>> e990a2a1
       setRows((prev) =>
         prev.map((r) =>
           r.id === id
@@ -512,7 +473,6 @@
       );
 
       Alert.alert('Applied', 'Your application has been sent.');
-<<<<<<< HEAD
     } catch (e: unknown) {
       const message =
         typeof e === 'object' && e !== null && 'response' in e && (e as any).response?.data?.message
@@ -522,13 +482,11 @@
             : 'Failed to apply';
 
       setErr(message);
-=======
       // optional: background refresh later, not immediately
       // await fetchData();
     } catch (e: any) {
       setErr(e?.response?.data?.message ?? e?.message ?? 'Failed to apply');
       // rollback on error
->>>>>>> e990a2a1
       setRows((prev) => prev.map((r) => (r.id === id ? { ...r, status: undefined } : r)));
     }
   };
@@ -592,17 +550,14 @@
 function CompletedTab() {
   const [q, setQ] = useState('');
   const [showFilters, setShowFilters] = useState(false);
-<<<<<<< HEAD
   const [filters, setFilters] = useState<ShiftFilters>({
     status: null,
     company: [],
     site: [],
-=======
   const [filters, setFilters] = useState({
     status: null,
     company: [] as string[],
     site: [] as string[],
->>>>>>> e990a2a1
   });
 
   const [rows, setRows] = useState<CompletedShift[]>([]);
@@ -708,26 +663,20 @@
           overflow: 'hidden',
         },
         tabBarIndicatorStyle: {
-<<<<<<< HEAD
           backgroundColor: '#274289',
           height: '100%',
-=======
           backgroundColor: '#274289', // blue background
           height: '100%', // fill the tab height
->>>>>>> e990a2a1
           borderRadius: 12,
         },
         tabBarLabelStyle: {
           fontWeight: '700',
           textTransform: 'none',
         },
-<<<<<<< HEAD
         tabBarActiveTintColor: '#fff',
         tabBarInactiveTintColor: '#000',
-=======
         tabBarActiveTintColor: '#fff', // white text when active
         tabBarInactiveTintColor: '#000', // black text when inactive
->>>>>>> e990a2a1
       })}
     >
       <Top.Screen name="Applied" component={AppliedTab} />
@@ -736,10 +685,7 @@
   );
 }
 
-<<<<<<< HEAD
-=======
 /* Styles */
->>>>>>> e990a2a1
 const s = StyleSheet.create({
   screen: { flex: 1, backgroundColor: COLORS.bg, paddingHorizontal: 16, paddingTop: 8 },
 
@@ -795,10 +741,7 @@
 
   status: { marginTop: 6, color: COLORS.muted },
 
-<<<<<<< HEAD
-=======
   // Filter Menu Styles
->>>>>>> e990a2a1
   modalOverlay: {
     flex: 1,
     backgroundColor: 'rgba(0,0,0,0.5)',
@@ -819,10 +762,7 @@
   },
   modalCloseText: { color: '#fff', fontWeight: 'bold' },
 
-<<<<<<< HEAD
-=======
   // Apply
->>>>>>> e990a2a1
   applyBtn: {
     marginTop: 10,
     backgroundColor: COLORS.primary,
