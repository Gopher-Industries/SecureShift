<<<<<<< HEAD
// src/screen/ProfileScreen.tsx
import { Ionicons } from '@expo/vector-icons';
import React from 'react';
import { SafeAreaView, ScrollView, StyleSheet, Text, View } from 'react-native';
=======
import React, { useEffect, useState } from 'react';
import {
  View,
  Text,
  StyleSheet,
  SafeAreaView,
  ScrollView,
} from 'react-native';
import { Ionicons } from '@expo/vector-icons';
import { UserProfile } from '../models/UserProfile';
import { getUserProfile } from '../api/profile';
>>>>>>> 1dfaafe7

export default function ProfileScreen() {
  const [data, setData] = useState<UserProfile | null>(null);
  const [loading, setLoading] = useState<boolean>(true);
  const [error, setError] = useState<string | null>(null);

  useEffect(() => {
    let mounted = true;
    (async () => {
      try {
        setLoading(true);
        const profile = await getUserProfile();
        if (mounted) {
          setData(profile);
          setError(null);
        }
      } catch (e: any) {
        if (mounted) {
          setError(e?.message || 'Failed to load profile');
        }
      } finally {
        if (mounted) setLoading(false);
      }
    })();
    return () => {
      mounted = false;
    };
  }, []);

  return (
    <SafeAreaView style={styles.container}>
      <ScrollView showsVerticalScrollIndicator={false} contentContainerStyle={styles.scrollContent}>
        {/* Avatar */}
        <View style={styles.avatarContainer}>
          <View style={styles.avatar}>
            <Ionicons name="person" size={60} color="#fff" />
          </View>
        </View>

        {/* Name */}
        {loading || error ? (
          <Text style={styles.name}>---</Text>
        ) : (
          <Text style={styles.name}>{data?.name || '—'}</Text>
        )}

        {/* Performance Summary */}
        <View style={[styles.card, styles.performanceCard]}>
          <Text style={styles.cardTitle}>
            <Text style={styles.icon}>⭐</Text> Performance Summary
          </Text>

          <View style={styles.statsRow}>
            <View style={styles.statBox}>
              <Text style={[styles.statValue, styles.statValueIndigo]}>140</Text>
              <Text style={styles.statLabel}>Total Shifts</Text>
            </View>
            <View style={styles.statBox}>
              <Text style={[styles.statValue, styles.statValueYellow]}>4.9</Text>
              <Text style={styles.statLabel}>Rating</Text>
            </View>
            <View style={styles.statBox}>
              <Text style={[styles.statValue, styles.statValueGreen]}>98%</Text>
              <Text style={styles.statLabel}>Attendance</Text>
            </View>
          </View>
        </View>

        {/* Contact Info */}
        <View style={styles.card}>
          <Text style={styles.cardTitle}>Contact Information</Text>
<<<<<<< HEAD
          <Text style={styles.infoText}>Email: alex.johnson@gmail.com</Text>
          <Text style={[styles.infoText, styles.infoTextSpaced]}>Phone: +61 123456789</Text>
=======
          <Text style={styles.infoText}>Email: {data?.email || '—'}</Text>
          <Text style={[styles.infoText, { marginTop: 6 }]}>Phone: {data?.phone || '—'}</Text>
>>>>>>> 1dfaafe7
        </View>

        {/* Certifications */}
        <View style={styles.card}>
          <Text style={styles.cardTitle}>Certifications</Text>
          <View style={styles.badgesRow}>
            {['Security License', 'CPR', 'First Aid'].map((badge, index) => (
              <View key={index} style={styles.badge}>
                <Text style={styles.badgeText}>{badge}</Text>
              </View>
            ))}
          </View>
        </View>
      </ScrollView>
    </SafeAreaView>
  );
}

const styles = StyleSheet.create({
  // --- class names alphabetized ---
  avatar: {
    alignItems: 'center',
    backgroundColor: '#1E3A8A',
    borderRadius: 50,
    height: 100,
    justifyContent: 'center',
    width: 100,
  },
  avatarContainer: {
    alignItems: 'center',
    marginBottom: 10,
  },
  badge: {
    backgroundColor: '#e0e7ff',
    borderRadius: 20,
    marginBottom: 8,
    marginRight: 8,
    paddingHorizontal: 12,
    paddingVertical: 6,
  },
  badgeText: {
    color: '#1E3A8A',
    fontSize: 12,
  },
  badgesRow: {
    flexDirection: 'row',
    flexWrap: 'wrap',
    marginTop: 10,
  },
  card: {
    backgroundColor: '#fff',
    borderRadius: 12,
    elevation: 1,
    marginBottom: 15,
    padding: 15,
  },
  cardTitle: {
    fontSize: 15,
    fontWeight: 'bold',
    marginBottom: 10,
  },
  container: {
    backgroundColor: '#f9f9f9',
    flex: 1,
  },
  icon: {
    fontSize: 16,
    marginRight: 6,
  },
  infoText: {
    color: '#333',
    fontSize: 14,
  },
  infoTextSpaced: {
    marginTop: 6,
  },
  name: {
    fontSize: 20,
    fontWeight: '600',
    marginBottom: 20,
    textAlign: 'center',
  },
  performanceCard: {
    backgroundColor: '#EEF2FF',
  },
  scrollContent: {
    paddingBottom: 20,
    paddingHorizontal: 20,
    paddingTop: 100,
  },
  statBox: {
    alignItems: 'center',
    flex: 1,
  },
  statLabel: {
    color: '#555',
    fontSize: 12,
    marginTop: 2,
  },
  statValue: {
    fontSize: 20,
    fontWeight: '700',
  },
  statValueGreen: {
    color: 'green',
  },
  statValueIndigo: {
    color: '#4F46E5',
  },
  statValueYellow: {
    color: '#facc15',
  },
  statsRow: {
    flexDirection: 'row',
    justifyContent: 'space-around',
    marginTop: 10,
  },
});<|MERGE_RESOLUTION|>--- conflicted
+++ resolved
@@ -1,9 +1,3 @@
-<<<<<<< HEAD
-// src/screen/ProfileScreen.tsx
-import { Ionicons } from '@expo/vector-icons';
-import React from 'react';
-import { SafeAreaView, ScrollView, StyleSheet, Text, View } from 'react-native';
-=======
 import React, { useEffect, useState } from 'react';
 import {
   View,
@@ -15,7 +9,6 @@
 import { Ionicons } from '@expo/vector-icons';
 import { UserProfile } from '../models/UserProfile';
 import { getUserProfile } from '../api/profile';
->>>>>>> 1dfaafe7
 
 export default function ProfileScreen() {
   const [data, setData] = useState<UserProfile | null>(null);
@@ -65,20 +58,20 @@
         {/* Performance Summary */}
         <View style={[styles.card, styles.performanceCard]}>
           <Text style={styles.cardTitle}>
-            <Text style={styles.icon}>⭐</Text> Performance Summary
+            <Text style={styles.icon}>⭐</Text>  Performance Summary
           </Text>
 
           <View style={styles.statsRow}>
             <View style={styles.statBox}>
-              <Text style={[styles.statValue, styles.statValueIndigo]}>140</Text>
+              <Text style={[styles.statValue, { color: '#4F46E5' }]}>140</Text>
               <Text style={styles.statLabel}>Total Shifts</Text>
             </View>
             <View style={styles.statBox}>
-              <Text style={[styles.statValue, styles.statValueYellow]}>4.9</Text>
+              <Text style={[styles.statValue, { color: '#facc15' }]}>4.9</Text>
               <Text style={styles.statLabel}>Rating</Text>
             </View>
             <View style={styles.statBox}>
-              <Text style={[styles.statValue, styles.statValueGreen]}>98%</Text>
+              <Text style={[styles.statValue, { color: 'green' }]}>98%</Text>
               <Text style={styles.statLabel}>Attendance</Text>
             </View>
           </View>
@@ -87,13 +80,8 @@
         {/* Contact Info */}
         <View style={styles.card}>
           <Text style={styles.cardTitle}>Contact Information</Text>
-<<<<<<< HEAD
-          <Text style={styles.infoText}>Email: alex.johnson@gmail.com</Text>
-          <Text style={[styles.infoText, styles.infoTextSpaced]}>Phone: +61 123456789</Text>
-=======
           <Text style={styles.infoText}>Email: {data?.email || '—'}</Text>
           <Text style={[styles.infoText, { marginTop: 6 }]}>Phone: {data?.phone || '—'}</Text>
->>>>>>> 1dfaafe7
         </View>
 
         {/* Certifications */}
@@ -111,104 +99,99 @@
     </SafeAreaView>
   );
 }
-
+//styles for the profile screen
 const styles = StyleSheet.create({
-  // --- class names alphabetized ---
-  avatar: {
-    alignItems: 'center',
-    backgroundColor: '#1E3A8A',
-    borderRadius: 50,
-    height: 100,
-    justifyContent: 'center',
-    width: 100,
+  //main screen container
+  container: {
+    flex: 1,
+    backgroundColor: '#f9f9f9',
   },
+  // Padding around scroll view content
+  scrollContent: {
+    paddingTop: 100, 
+    paddingHorizontal: 20,
+    paddingBottom: 20,
+  },
+  // Container for avatar
   avatarContainer: {
     alignItems: 'center',
     marginBottom: 10,
   },
-  badge: {
-    backgroundColor: '#e0e7ff',
-    borderRadius: 20,
-    marginBottom: 8,
-    marginRight: 8,
-    paddingHorizontal: 12,
-    paddingVertical: 6,
+  // Avatar circle with icon inside
+  avatar: {
+    backgroundColor: '#1E3A8A',
+    height: 100,
+    width: 100,
+    borderRadius: 50,
+    alignItems: 'center',
+    justifyContent: 'center',
   },
-  badgeText: {
-    color: '#1E3A8A',
+  // Name text below avatar
+  name: {
+    fontSize: 20,
+    fontWeight: '600',
+    textAlign: 'center',
+    marginBottom: 20,
+  },
+  // Reusable card style
+  card: {
+    backgroundColor: '#fff',
+    borderRadius: 12,
+    padding: 15,
+    marginBottom: 15,
+    elevation: 1,
+  },
+  performanceCard: {
+    backgroundColor: '#EEF2FF', 
+  },
+  // Card title style
+  cardTitle: {
+    fontWeight: 'bold',
+    fontSize: 15,
+    marginBottom: 10,
+  },
+  statsRow: {
+    flexDirection: 'row',
+    justifyContent: 'space-around',
+    marginTop: 10,
+  },
+  statBox: {
+    alignItems: 'center',
+    flex: 1,
+  },
+  statValue: {
+    fontSize: 20,
+    fontWeight: '700',
+  },
+  statLabel: {
     fontSize: 12,
+    color: '#555',
+    marginTop: 2,
+  },
+  infoText: {
+    fontSize: 14,
+    color: '#333',
   },
   badgesRow: {
     flexDirection: 'row',
     flexWrap: 'wrap',
     marginTop: 10,
   },
-  card: {
-    backgroundColor: '#fff',
-    borderRadius: 12,
-    elevation: 1,
-    marginBottom: 15,
-    padding: 15,
+  // Badge label
+  badge: {
+    backgroundColor: '#e0e7ff',
+    borderRadius: 20,
+    paddingVertical: 6,
+    paddingHorizontal: 12,
+    marginRight: 8,
+    marginBottom: 8,
   },
-  cardTitle: {
-    fontSize: 15,
-    fontWeight: 'bold',
-    marginBottom: 10,
-  },
-  container: {
-    backgroundColor: '#f9f9f9',
-    flex: 1,
+  badgeText: {
+    fontSize: 12,
+    color: '#1E3A8A',
   },
   icon: {
     fontSize: 16,
     marginRight: 6,
   },
-  infoText: {
-    color: '#333',
-    fontSize: 14,
-  },
-  infoTextSpaced: {
-    marginTop: 6,
-  },
-  name: {
-    fontSize: 20,
-    fontWeight: '600',
-    marginBottom: 20,
-    textAlign: 'center',
-  },
-  performanceCard: {
-    backgroundColor: '#EEF2FF',
-  },
-  scrollContent: {
-    paddingBottom: 20,
-    paddingHorizontal: 20,
-    paddingTop: 100,
-  },
-  statBox: {
-    alignItems: 'center',
-    flex: 1,
-  },
-  statLabel: {
-    color: '#555',
-    fontSize: 12,
-    marginTop: 2,
-  },
-  statValue: {
-    fontSize: 20,
-    fontWeight: '700',
-  },
-  statValueGreen: {
-    color: 'green',
-  },
-  statValueIndigo: {
-    color: '#4F46E5',
-  },
-  statValueYellow: {
-    color: '#facc15',
-  },
-  statsRow: {
-    flexDirection: 'row',
-    justifyContent: 'space-around',
-    marginTop: 10,
-  },
 });