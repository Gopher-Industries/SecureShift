--- conflicted
+++ resolved
@@ -1,6 +1,7 @@
 # SecureShift – Guard App (Frontend)
 
 This is the mobile frontend for the SecureShift Guard App, developed using React Native with Expo and TypeScript. It allows licensed security guards to log in, manage their profile, view available shifts, and apply for them.
+
 
 ## Prerequisites
 
@@ -34,11 +35,7 @@
 
 If you're using a physical device, install the Expo Go app from the Play Store and scan the QR code.
 
-<<<<<<< HEAD
-Project Setup Notes
-=======
 Project Setup Notes:
->>>>>>> 1dfaafe7
 
 - The project is built using Expo’s managed workflow.
 
@@ -48,11 +45,7 @@
 
 - Firebase integration is planned for user authentication and shift management.
 
-<<<<<<< HEAD
-Branching Strategy
-=======
 Branching Strategy:
->>>>>>> 1dfaafe7
 
 - Use frontend/guard-app branch for all frontend work.
 
@@ -72,12 +65,4 @@
 
 ```bash
 npm install
-<<<<<<< HEAD
-
-npx expo install react-native-gesture-handler react-native-reanimated react-native-screens react-native-safe-area-context
-
-npm install @react-navigation/native @react-navigation/native-stack @react-navigation/bottom-tabs
-
-=======
->>>>>>> 1dfaafe7
 ```