--- conflicted
+++ resolved
@@ -12,7 +12,9 @@
 
 const router = express.Router();
 
-// Inline role guard
+/**
+ * Inline role guards (same pattern as authorizeAdmin in users.route)
+ */
 const authorizeRole = (...allowed) => (req, res, next) => {
   if (!req.user || !allowed.includes(req.user.role)) {
     return res.status(403).json({ message: 'Forbidden: insufficient permissions' });
@@ -97,26 +99,6 @@
  *               startTime:
  *                 type: string
  *                 example: "20:00"
-<<<<<<< HEAD
- *               endTime:
- *                 type: string
- *                 example: "23:00"
- *               location:
- *                 type: object
- *                 properties:
- *                   street:
- *                     type: string
- *                     example: "10 Dock Rd"
- *                   suburb:
- *                     type: string
- *                     example: "Port Melbourne"
- *                   state:
- *                     type: string
- *                     example: "VIC"
- *                   postcode:
- *                     type: string
- *                     example: "3207"
-=======
  *                 description: "HH:MM (24h)"
  *               endTime:
  *                 type: string
@@ -129,7 +111,6 @@
  *                   suburb:   { type: string, example: "Port Melbourne" }
  *                   state:    { type: string, example: "VIC" }
  *                   postcode: { type: string, example: "3207", description: "4 digits (AU)" }
->>>>>>> 53deb80f
  *               urgency:
  *                 type: string
  *                 enum: [normal, priority, last-minute]
@@ -143,14 +124,10 @@
  *       401: { description: Unauthorized }
  *       403: { description: Forbidden }
  */
-<<<<<<< HEAD
-router.post('/', protect, authorizeRole('employer'), createShift);
-=======
 router
   .route('/')
   .get(protect, authorizeRole('guard', 'employer', 'admin'), listAvailableShifts)
   .post(protect, authorizeRole('employer'), createShift);
->>>>>>> 53deb80f
 
 /**
  * @swagger
@@ -174,7 +151,9 @@
  *       403: { description: Forbidden }
  *       404: { description: Shift not found }
  */
-router.put('/:id/apply', protect, authorizeRole('guard'), applyForShift);
+router
+  .route('/:id/apply')
+  .put(protect, authorizeRole('guard'), applyForShift);
 
 /**
  * @swagger
@@ -201,11 +180,7 @@
  *             properties:
  *               guardId:
  *                 type: string
-<<<<<<< HEAD
- *                 description: User ID of guard
-=======
  *                 description: "User ID of guard"
->>>>>>> 53deb80f
  *               keepOthers:
  *                 type: boolean
  *                 default: false
@@ -216,7 +191,9 @@
  *       403: { description: Forbidden }
  *       404: { description: Shift not found }
  */
-router.put('/:id/approve', protect, authorizeRole('employer', 'admin'), approveShift);
+router
+  .route('/:id/approve')
+  .put(protect, authorizeRole('employer', 'admin'), approveShift);
 
 /**
  * @swagger
@@ -240,13 +217,20 @@
  *       403: { description: Forbidden }
  *       404: { description: Shift not found }
  */
-router.put('/:id/complete', protect, authorizeRole('employer', 'admin'), completeShift);
+router
+  .route('/:id/complete')
+  .put(protect, authorizeRole('employer', 'admin'), completeShift);
 
 /**
  * @swagger
  * /api/v1/shifts/myshifts:
  *   get:
  *     summary: Get shifts for the logged-in user
+ *     description: |
+ *       Guard → applied/assigned/past  
+ *       Employer → created  
+ *       Admin → all  
+ *       Use `?status=past` to return only completed shifts.
  *     tags: [Shifts]
  *     security:
  *       - bearerAuth: []
@@ -262,13 +246,19 @@
  *       200: { description: List of shifts }
  *       401: { description: Unauthorized }
  */
-router.get('/myshifts', protect, getMyShifts);
+router
+  .route('/myshifts')
+  .get(protect, getMyShifts);
 
 /**
  * @swagger
  * /api/v1/shifts/{id}/rate:
  *   patch:
  *     summary: Submit a rating (role-aware)
+ *     description: |
+ *       • Guard: Only the **assignedGuard** can rate. Updates **guardRating** (one time, tracked by `ratedByGuard`).  
+ *       • Employer: Only the **creator (employer)** can rate. Updates **employerRating** (one time, tracked by `ratedByEmployer`).  
+ *       • Ratings are allowed **only after** the shift status is `completed`.
  *     tags: [Shifts]
  *     security:
  *       - bearerAuth: []
@@ -293,12 +283,19 @@
  *                 maximum: 5
  *                 example: 5
  *     responses:
- *       200: { description: Rating saved }
- *       400: { description: Invalid state or duplicate rating }
- *       401: { description: Unauthorized }
- *       403: { description: Forbidden }
- *       404: { description: Shift not found }
- */
-router.patch('/:id/rate', protect, authorizeRole('guard', 'employer'), rateShift);
+ *       200:
+ *         description: Rating saved (guardRating or employerRating based on role)
+ *       400:
+ *         description: Invalid state (not completed) or duplicate rating
+ *       401:
+ *         description: Unauthorized
+ *       403:
+ *         description: Forbidden (only assigned guard or employer/creator may rate)
+ *       404:
+ *         description: Shift not found
+ */
+router
+  .route('/:id/rate')
+  .patch(protect, authorizeRole('guard', 'employer'), rateShift);
 
 export default router;