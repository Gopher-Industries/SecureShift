import { Router } from 'express';
import healthRoutes from './health.routes.js';
import authRoutes from './auth.routes.js';
import shiftRoutes from './shift.routes.js';
import messageRoutes from './message.routes.js';

import userRoutes from './user.routes.js'; 

import adminRoutes from './admin.routes.js';
<<<<<<< HEAD
import availabilityRoutes from './availability.routes.js'; 
=======
>>>>>>> 126fd65d

const router = Router();

router.use('/health', healthRoutes);
router.use('/auth', authRoutes);
router.use('/shifts', shiftRoutes);
<<<<<<< HEAD
router.use('/messages', messageRoutes);
router.use('/admin', adminRoutes);

router.use('/availability', availabilityRoutes); 
export default router;
=======
router.use ('/messages', messageRoutes);

router.use('/users', userRoutes);  

router.use('/admin', adminRoutes);

export default router;
>>>>>>> 126fd65d
<|MERGE_RESOLUTION|>--- conflicted
+++ resolved
@@ -7,23 +7,21 @@
 import userRoutes from './user.routes.js'; 
 
 import adminRoutes from './admin.routes.js';
-<<<<<<< HEAD
+
 import availabilityRoutes from './availability.routes.js'; 
-=======
->>>>>>> 126fd65d
+
 
 const router = Router();
 
 router.use('/health', healthRoutes);
 router.use('/auth', authRoutes);
 router.use('/shifts', shiftRoutes);
-<<<<<<< HEAD
+
 router.use('/messages', messageRoutes);
 router.use('/admin', adminRoutes);
 
 router.use('/availability', availabilityRoutes); 
-export default router;
-=======
+
 router.use ('/messages', messageRoutes);
 
 router.use('/users', userRoutes);  
@@ -31,4 +29,3 @@
 router.use('/admin', adminRoutes);
 
 export default router;
->>>>>>> 126fd65d
