import jwt from 'jsonwebtoken';
import crypto from 'crypto';
import User from '../models/User.js';
import Employer from '../models/Employer.js';
import { sendEmployerCredentials } from '../utils/sendEmail.js';
import { sendOTP } from '../utils/sendEmail.js';
import { ACTIONS } from "../middleware/logger.js";
import EOI from '../models/eoi.js';
import { GridFSBucket } from 'mongodb';

import Guard from '../models/Guard.js'; // use the discriminator so license fields persist

// ---------- Helpers ----------
const generateToken = (user) => {
  return jwt.sign(
    { id: user._id, role: user.role },
    process.env.JWT_SECRET,
    { expiresIn: '1h' }
  );
};

const generateOTP = () => {
  return crypto.randomInt(100000, 999999).toString(); // 6-digit OTP
};

// @desc Register a new user (Employer, Admin)
// @route POST /api/v1/auth/register
export const register = async (req, res) => {
  const { name, email, password, role, phone, address, ABN } = req.body;

  try {
    // Guards must use the dedicated /auth/register/guard route
    if (role === 'guard') {
      return res.status(400).json({
        message: 'Guards must register using /auth/register/guard with a license upload.',
      });
    }

    // Unique email check
    const existingUser = await User.findOne({ email });
    if (existingUser) {
      return res.status(400).json({ message: 'Email already registered' });
    }

    let newUser;
    if (role === 'employer') {
      if (!ABN) {
        return res.status(400).json({ message: 'ABN is required for employers' });
      }

      newUser = new Employer({
        name,
        email,
        password,
        role,
        phone,
        address,
        ABN,
      });
    } else {
      // default Admin or other roles
      newUser = new User({ name, email, password, role, phone, address });
    }

    await newUser.save();
    await req.audit.log(newUser._id, ACTIONS.PROFILE_CREATED, { registered: true });

    res.status(201).json({ message: 'User registered successfully' });
  } catch (err) {
    res.status(500).json({ message: err.message });
  }
};

/**
 * @desc Register a new Guard with a required license image
 * @route POST /api/v1/auth/register/guard
 * @access Public
 * @body  multipart/form-data with field "license" (image), plus JSON fields
 *        name, email, password, phone?, address?
 */
export const registerGuardWithLicense = async (req, res) => {
  try {
    // Must have a file (handled by Multer in the route)
    if (!req.file) {
      return res.status(400).json({ message: 'License image is required (form-data field: "license").' });
    }

    const { name, email, password } = req.body;

    // Basic presence checks
    if (!name || !email || !password) {
      return res.status(400).json({ message: 'Name, email, and password are required.' });
    }

    // Uniqueness check
    const existing = await Guard.findOne({ email });
    if (existing) {
      return res.status(400).json({ message: 'Email already registered.' });
    }

    // Build license URL from saved file (served via /uploads)
    const imageUrl = `/uploads/${req.file.filename}`;

    // Create Guard (license starts as pending)
    const guard = await Guard.create({
      name,
      email,
      password,
      role: 'guard',
      license: {
        imageUrl,
        status: 'pending',
        verifiedAt: null,
        verifiedBy: null,
        rejectionReason: null,
      },
    });

    // Hide password in response
    const { password: _pw, ...safe } = guard.toObject();

    return res.status(201).json({
      message: 'Guard registered successfully. License submitted for review.',
      user: safe,
    });
  } catch (err) {
    // Handle a common case where address might be stringified JSON but invalid
    if (err instanceof SyntaxError) {
      return res.status(400).json({ message: 'Invalid address JSON format.' });
    }
    return res.status(500).json({ message: err.message });
  }
};

// @desc Step 1: Login and trigger OTP
// @route POST /api/v1/auth/login
export const login = async (req, res) => {
  const { email, password } = req.body;

  try {
    const user = await User.findOne({ email }).select('+password');
    if (!user) return res.status(401).json({ message: 'Invalid credentials' });

    const isMatch = await user.matchPassword(password);
    if (!isMatch) return res.status(401).json({ message: 'Invalid credentials' });

    if (user.role === 'admin') {
      return res.status(403).json({ message: 'Admins must use a different login method' });
    }

    const otp = generateOTP();
    const expiry = new Date(Date.now() + 5 * 60 * 1000); // 5 minutes from now

    user.otp = otp;
    user.otpExpiresAt = expiry;
    await user.save();

    console.log("DEV_MODE otp: ", otp);
<<<<<<< HEAD
    // await sendOTP(user.email, otp);

=======
    // sendOTP(email, otp);
    
>>>>>>> fc836ec3
    await req.audit.log(user._id, ACTIONS.LOGIN_SUCCESS, { step: "OTP_SENT" });

    res.status(200).json({ message: 'OTP sent to your email' });
  } catch (err) {
    res.status(500).json({ message: err.message });
  }
};

// @desc Step 2: Verify OTP and return JWT
// @route POST /api/v1/auth/verify-otp
export const verifyOTP = async (req, res) => {
  const { email, otp } = req.body;

  try {
    const user = await User.findOne({ email }).select('+otp +otpExpiresAt');
    if (!user) return res.status(401).json({ message: 'Invalid email or OTP' });

    const now = new Date();
    if (user.otp !== otp || now > user.otpExpiresAt) {
      return res.status(401).json({ message: 'Invalid or expired OTP' });
    }

    user.otp = undefined;
    user.otpExpiresAt = undefined;
    user.lastLogin = new Date();
    await user.save();

    const token = generateToken(user);
    await req.audit.log(user._id, ACTIONS.LOGIN_SUCCESS, { step: "OTP_VERIFIED" });

    res.status(200).json({
      token,
      role: user.role,
      id: user._id,
      name: user.name,
    });
  } catch (err) {
    res.status(500).json({ message: err.message });
  }
};

// @desc Submit Expression of Interest (EOI)
// @route POST /api/v1/auth/eoi
export const submitEOI = async (eoiData) => {
  // This is a service-style function, called from the router after GridFS upload
  const newEOI = new EOI(eoiData);
  await newEOI.save();
  
  // Create employer account if not exists, then email credentials
  const email = eoiData.contactEmail;
  const abnAcn = eoiData.abnAcn;
  const contactPerson = eoiData.contactPerson;
  const companyName = eoiData.companyName;
  const phone = eoiData.phone;
  let employerCreated = false;
  let credentialsEmailSent = false;

  // Check if a user already exists for this email
  const existingUser = await User.findOne({ email });
  if (!existingUser) {
    // Generate a strong temporary password
    const tempPassword = generateStrongTempPassword();

    // If ABN looks valid (11 digits), create Employer; otherwise fallback to base User with role employer
    const isValidABN = /^\d{11}$/.test(abnAcn || '');
    const baseUserData = {
      name: contactPerson || companyName || 'Employer',
      email,
      password: tempPassword,
      role: 'employer',
      phone,
    };

    if (isValidABN) {
      await Employer.create({ ...baseUserData, ABN: abnAcn });
    } else {
      await User.create(baseUserData);
    }
    employerCreated = true;

    // Send credentials email (do not block on failure)
    try {
      await sendEmployerCredentials(email, tempPassword, contactPerson, companyName);
      credentialsEmailSent = true;
    } catch (err) {
      // Log and continue; EOI still created
      console.error('Failed to send employer credentials:', err.message);
    }
  } else {
    console.warn(`submitEOI: User with email ${email} already exists; skipping account creation and credential email.`);
  }

  // Return EOI and status flags
  return { eoi: newEOI, employerCreated, credentialsEmailSent };
};

// Local helper to ensure password meets validation rules
const generateStrongTempPassword = () => {
  const upper = 'ABCDEFGHIJKLMNOPQRSTUVWXYZ';
  const lower = 'abcdefghijklmnopqrstuvwxyz';
  const digits = '0123456789';
  const special = '!@#$%^&*()-_=+[]{};:,.?';
  const all = upper + lower + digits + special;

  const pick = (chars) => chars[Math.floor(Math.random() * chars.length)];
  const required = [pick(upper), pick(lower), pick(digits), pick(special)];

  const length = 12;
  const remaining = Array.from({ length: length - required.length }, () => pick(all));
  const passwordChars = required.concat(remaining);

  // Shuffle
  for (let i = passwordChars.length - 1; i > 0; i--) {
    const j = Math.floor(Math.random() * (i + 1));
    [passwordChars[i], passwordChars[j]] = [passwordChars[j], passwordChars[i]];
  }
  return passwordChars.join('');
};<|MERGE_RESOLUTION|>--- conflicted
+++ resolved
@@ -156,13 +156,7 @@
     await user.save();
 
     console.log("DEV_MODE otp: ", otp);
-<<<<<<< HEAD
     // await sendOTP(user.email, otp);
-
-=======
-    // sendOTP(email, otp);
-    
->>>>>>> fc836ec3
     await req.audit.log(user._id, ACTIONS.LOGIN_SUCCESS, { step: "OTP_SENT" });
 
     res.status(200).json({ message: 'OTP sent to your email' });
