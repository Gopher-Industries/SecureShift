--- conflicted
+++ resolved
@@ -418,23 +418,6 @@
 };
 
 /**
-<<<<<<< HEAD
- * GET /api/v1/shifts/all  (admin/super)
- */
-export const listShifts = async (req, res) => {
-  try {
-    const page  = Math.max(1, parseInt(req.query.page, 10) || 1);
-    const limit = Math.min(100, Math.max(1, parseInt(req.query.limit, 10) || 20));
-    const skip  = (page - 1) * limit;
-
-    const query = {};
-    const [docs, total] = await Promise.all([
-      Shift.find(query)
-        .sort({ date: -1, createdAt: -1 })
-        .skip(skip).limit(limit)
-        .populate('createdBy', 'name email')
-        .populate('assignedGuard', 'name email')
-=======
  * GET /api/v1/shifts/available  (guard only)
  * Optional query params:
  *   - date=YYYY-MM-DD (returns shifts on that calendar day)
@@ -499,16 +482,11 @@
         .sort({ date: 1, startTime: 1 }) // ascending
         .skip(skip).limit(limit)
         .populate('createdBy', 'name')
->>>>>>> 52f604c5
         .lean(),
       Shift.countDocuments(query),
     ]);
 
-<<<<<<< HEAD
-    return res.json({ page, limit, total, items: docs });
-=======
     return res.json({ page, limit, total, items });
->>>>>>> 52f604c5
   } catch (e) {
     return res.status(500).json({ message: e.message });
   }
